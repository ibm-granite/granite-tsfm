--- conflicted
+++ resolved
@@ -481,16 +481,12 @@
         conformal_cols = []
         if self._probabilistic_processor is not None:
             # get the conformal bounds and add to the forecasts on the test set
-<<<<<<< HEAD
-            predictions_conformal = self._probabilistic_processor.predict(out[prediction_columns])
-=======
             if "id_columns" in kwargs:
                 predictions_conformal = self._probabilistic_processor.predict(
                     out[prediction_columns], id_column=out[kwargs["id_columns"]].values
                 )
             else:
                 predictions_conformal = self._probabilistic_processor.predict(out[prediction_columns])
->>>>>>> a4543f6b
 
             for j, q in enumerate(self._probabilistic_processor.quantiles):
                 for i, c in enumerate(prediction_columns):
