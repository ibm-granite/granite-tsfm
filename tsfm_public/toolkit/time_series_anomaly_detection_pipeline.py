# Copyright contributors to the TSFM project
#
"""Hugging Face Pipeline for Time Series Anomaly Detection"""

import inspect
from collections import defaultdict
from enum import Enum
from typing import Any, Dict, List, Optional, Union

import numpy as np
import pandas as pd
import torch
from torch import nn as nn
from torch.utils.data import DataLoader
from transformers.data.data_collator import default_data_collator
from transformers.modeling_utils import PreTrainedModel
from transformers.pipelines.base import GenericTensor, build_pipeline_init_args
from transformers.trainer_utils import RemoveColumnsCollator
from transformers.utils.doc import add_end_docstrings
from transformers.utils.generic import ModelOutput

from tsfm_public.models.tinytimemixer.modeling_tinytimemixer import TinyTimeMixerForPrediction
from tsfm_public.models.tinytimemixer.utils.ad_helpers import TinyTimeMixerADUtility
from tsfm_public.models.tspulse.modeling_tspulse import TSPulseForReconstruction
from tsfm_public.models.tspulse.utils.ad_helpers import TSPulseADUtility
from tsfm_public.toolkit.conformal import PostHocProbabilisticProcessor

from .ad_helpers import AnomalyScoreMethods
from .dataset import ForecastDFDataset
from .time_series_forecasting_pipeline import TimeSeriesPipeline


class AggregationFunction(Enum):
    """Enum type aggregation functions used when combining anomaly scores."""

    MIN = "min"
    MAX = "max"
    MEAN = "mean"


def score_smoothing(
    x: np.ndarray,
    smoothing_window_size: int,
) -> np.ndarray:
    """Utility function for moving average smoothing of N-dimensional dataset.
    Smoothing is applied along axis=0.

    Args:
        x   (np.ndarray): numpy array of arbitrary dimension
        smoothing_window_size (int): parameter specifies moving window size used for smoothing
    """
    if smoothing_window_size < 2:
        return x
    elif x.ndim == 1:
        return np.convolve(x, np.ones(smoothing_window_size) / smoothing_window_size, mode="same")
    else:
        return np.array([score_smoothing(x[..., i], smoothing_window_size) for i in range(x.shape[-1])]).T


@add_end_docstrings(
    build_pipeline_init_args(has_tokenizer=False, has_feature_extractor=True, has_image_processor=False)
)
class TimeSeriesAnomalyDetectionPipeline(TimeSeriesPipeline):
    """Time Series Anomaly Detection using HF time series models. This pipeline consumes a `pandas.DataFrame`
    containing the time series data and produces a new `pandas.DataFrame` with anomaly scores.
    """

    def __init__(
        self,
        model: PreTrainedModel,
        *args,
        prediction_mode: str = AnomalyScoreMethods.PREDICTIVE.value,
        aggr_function: str = AggregationFunction.MAX.value,
        aggr_win_size: int = 32,
        smoothing_window_size: int = 8,
        probabilistic_processor: Optional[PostHocProbabilisticProcessor] = None,
        **kwargs,
    ):
        """Huggingface pipeline for time series anomaly detection using time series foundation models.

        Args:
            model (PreTrainedModel): time series foundation model instance
            prediction_mode (str, optional): specify appropriate mode for anomaly scoring. Defaults to AnomalyPredictionModes.PREDICTIVE.value.
            aggr_function (str, optional): aggregation function for merging scores using different mode, supported values are (max/min/mean). Defaults to "max".
            aggr_win_size (int, optional): parameter required for imputation or window based scoring. Defaults to 32.
            smoothing_window_size (int, optional): window size for post processing of the generated scores. Defaults to 8.

        Raises:
            ValueError: unsupported model
            ValueError: invalid prediction_mode
            ValueError: no pytorch support
        """
        model_processor = None
        if isinstance(model, TSPulseForReconstruction):
            model_processor = TSPulseADUtility(model, mode=prediction_mode, aggr_win_size=aggr_win_size, **kwargs)
        elif isinstance(model, TinyTimeMixerForPrediction):
            model_processor = TinyTimeMixerADUtility(
                model=model, mode=prediction_mode, probabilistic_processor=probabilistic_processor, **kwargs
            )
        else:
            raise ValueError(f"Error: does not support {self.model.__class__} object!")

        kwargs["context_length"] = model.config.context_length
        kwargs["prediction_length"] = model.config.prediction_length

        if "batch_size" not in kwargs:
            kwargs["batch_size"] = 128

        kwargs["aggr_win_size"] = aggr_win_size
        kwargs["smoothing_window_size"] = smoothing_window_size

        known_mode = model_processor.is_valid_mode(prediction_mode)
        if not known_mode:
            raise ValueError(f"Error: incompatible operation mode {prediction_mode}!")

        # check if we need to use the frequency token, get token if needed
        use_frequency_token = getattr(model.config, "resolution_prefix_tuning", False)

        # needed for TTM support
        if use_frequency_token and "feature_extractor" in kwargs:
            freq = getattr(kwargs["feature_extractor"], "freq", None)
            kwargs["frequency_token"] = (
                kwargs["feature_extractor"].get_frequency_token(freq) if freq is not None else None
            )
        else:
            kwargs["frequency_token"] = None

        kwargs["mode"] = prediction_mode

        self._model_processor = model_processor
        # possibly save the posthoc_processor too?

        super().__init__(model, *args, **kwargs)

        self.__context_memory = {}
        if aggr_function.lower() == AggregationFunction.MIN.value:
            aggr_function_ = np.min
<<<<<<< HEAD
        elif aggr_function.lower() == AggregationFunction.MEAN.value:
            aggr_function_ = np.mean
        elif aggr_function.lower() == AggregationFunction.MAX.value:
            aggr_function_ = np.max
        else:
            raise ValueError(
                f"Unsupported aggregation function provided {aggr_function_}, expected one of {[c.value for c in AggregationFunction]}"
            )
=======
            select_function_ = np.argmin
        elif aggr_function.lower() == "mean":
            aggr_function_ = np.mean
            select_function_ = None
        else:
            aggr_function_ = np.max
            select_function_ = np.argmax
>>>>>>> 1a9b22ee
        self.aggr_function = aggr_function_
        self.select_function = select_function_

        if self.framework == "tf":
            raise ValueError(f"The {self.__class__} is only available in PyTorch.")

    @property
    def model_type(self) -> str:
        """Returns corresponding short name of the associated model class.

        Raises:
            ValueError: unsupported model type.

        Returns:
            str: short name of the model associated with the pipeline
        """
        if isinstance(self.model, TSPulseForReconstruction):
            return "tspulse"
        elif isinstance(self.model, TinyTimeMixerForPrediction):
            return "ttm"
        raise ValueError(f"Error: unsupported model type {self.model.__class__}!")

    def _sanitize_parameters(self, **kwargs):
        """Assigns parameters to the different steps of the process. If context_length and prediction_length
        are not provided they are taken from the model config.

        For expected parameters see the call method below.
        """
        preprocess_kwargs = {}
        postprocess_kwargs = {}

        preprocess_params = [
            "context_length",
            "prediction_length",
            "timestamp_column",
            "target_columns",
            "frequency_token",
        ]
        postprocess_params = [
            "timestamp_column",
            "target_columns",
            "aggr_win_size",
            "smoothing_window_size",
            "expand_score",
        ]

        for c in preprocess_params:
            if c in kwargs:
                preprocess_kwargs[c] = kwargs[c]

        for c in postprocess_params:
            if c in kwargs:
                postprocess_kwargs[c] = kwargs[c]

        if self.model_type == "tspulse":
            preprocess_kwargs["prediction_length"] = 1  # should not override model setting when TTM

<<<<<<< HEAD
=======
        mode = kwargs.get("prediction_mode", self._prediction_mode)
        aggr_win_size = kwargs.get("aggr_win_size", self._aggr_win_size)
        expand_score = kwargs.get("expand_score", False)
        report_mode = kwargs.get("report_mode", False)
        predictive_score_smoothing = kwargs.get("predictive_score_smoothing", False)

        smoothing_window_size = kwargs.get("smoothing_window_size", self._smoothing_window_size)

        postprocess_kwargs.update(
            smoothing_window_size=smoothing_window_size,
            expand_score=expand_score,
            report_mode=report_mode,
            predictive_score_smoothing=predictive_score_smoothing,
        )

>>>>>>> 1a9b22ee
        # same logic as HF Pipeline
        batch_size = kwargs.get("batch_size", self._batch_size)
        if batch_size is None:
            if self._batch_size is None:
                batch_size = 1
            else:
                batch_size = self._batch_size

        num_workers = kwargs.get("num_workers", self._num_workers)
        if num_workers is None:
            if self._num_workers is None:
                num_workers = 0
            else:
                num_workers = self._num_workers

        forward_kwargs = {
            "batch_size": batch_size,
            "num_workers": num_workers,
        }

        for p in ["mode", "aggr_win_size", "expand_score"]:
            if p in kwargs:
                forward_kwargs[p] = kwargs[p]

        return preprocess_kwargs, forward_kwargs, postprocess_kwargs

    def preprocess(self, input_, **kwargs) -> Dict[str, Union[GenericTensor, List[Any]]]:
        """Preprocess step
        Load the data, if not already loaded, and then generate a pytorch dataset.
        """
        # use the feature extractor here
        if isinstance(input_, str):
            timestamp_column: str = kwargs.get("timestamp_column", "")
            if not isinstance(timestamp_column, str) or (timestamp_column == ""):
                raise ValueError("Error: timestamp column must be specified!")

            input_ = pd.read_csv(
                input_,
                parse_dates=[timestamp_column],
            )

        # For any forecasting based methods
        if self.feature_extractor:
            input_prep = self.feature_extractor.preprocess(input_)
        else:
            input_prep = input_

        # possibly calibrate posthoc_processor if calibration data is passed (not enabled yet)

        # Fixing stride to 1
        kwargs["stride"] = 1

        # maintaining processed data reference
        processed_input_ = self._model_processor.preprocess(input_, **kwargs)

        # use forecasting dataset to do the preprocessing
        dataset = ForecastDFDataset(
<<<<<<< HEAD
            input_prep,
=======
            processed_input_,
>>>>>>> 1a9b22ee
            **kwargs,
        )
        self.__context_memory["data"] = input_
<<<<<<< HEAD
=======
        self.__context_memory["reference"] = processed_input_
        self.__context_memory["target_columns"] = target_columns
>>>>>>> 1a9b22ee
        return {"dataset": dataset}

    def run_single(self, inputs, preprocess_params, forward_params, postprocess_params) -> pd.DataFrame:
        """Replaces base `run_single` method which does batching during inference. This is needed to support
        large inference requests.

        Args:
            inputs (str | pd.DataFrame): data input
            preprocess_params (dict): required parameters for data preprocessing
            forward_params (dict): required parameters for model evaluation
            postprocess_params (dict): required parameters for output post processing
        Returns:
            pd.DataFrame: pipeline output
        """
        dataset = self.preprocess(inputs, **preprocess_params)["dataset"]
        signature = inspect.signature(self.model.forward)
        signature_columns = list(signature.parameters.keys())

        remove_columns_collator = RemoveColumnsCollator(
            data_collator=default_data_collator,
            signature_columns=signature_columns,
            logger=None,
            description=None,
            model_name=None,
        )

        batch_size = forward_params.get("batch_size")
        num_workers = forward_params.get("num_workers")
        dataloader = DataLoader(
            dataset, batch_size=batch_size, num_workers=num_workers, collate_fn=remove_columns_collator, shuffle=False
        )

        it = iter(dataloader)
        accumulator = defaultdict(list)

        with torch.no_grad():
            while (batch := next(it, None)) is not None:
                scores = self.forward(batch, **forward_params)
                for key in scores:
                    accumulator[key].append(scores[key])

<<<<<<< HEAD
=======
        aggr_win_size = forward_params.get("aggr_win_size")
        accumulator_ = OrderedDict()

        extra_kwargs = {}
        if "reference" in self.__context_memory:
            data = self.__context_memory["reference"]
            target_columns = self.__context_memory.get("target_columns", [])
            if len(target_columns) > 0:
                data = data[target_columns]
            extra_kwargs["reference"] = data.values

        for k in accumulator:
            # score = torch.cat(accumulator[k], axis=0).detach().cpu().numpy()
            score = accumulator[k]
            score = self._model_processor.adjust_boundary(k, score, aggr_win_size=aggr_win_size, **extra_kwargs)
            accumulator_[k] = score

>>>>>>> 1a9b22ee
        # call postprocess
        outputs = self.postprocess(ModelOutput(accumulator), **postprocess_params)

        return outputs

    def _forward(self, input_tensors, **kwargs):
        """Forward step
        Responsible for taking pre-processed dictionary of tensors and passing it to
        the model. Aligns model parameters with the proper input parameters. Only passes
        the needed parameters from the dictionary to the model, but adds them back to the
        ouput for the next step.

        The keys in model_outputs are governed by the underlying model combined with any
        original input keys.
        """
        return self._model_processor.compute_score(input_tensors, **kwargs)

    def postprocess(self, model_outputs, **postprocess_parameters):
        """Overrides the postprocess of the base class. Applies post-processing logic on the model outputs.

        Args:
            model_outputs (dict): dictionary containing model outputs.

        Raises:
            RuntimeError: __description__

        Returns:
            pd.DataFrame: pandas dataframe with anomaly score attached
        """
        result = self.__context_memory["data"].copy()
        expand_score = postprocess_parameters.get("expand_score", False)
        smoothing_window_size = postprocess_parameters.get("smoothing_window_size", 1)
<<<<<<< HEAD
        target_columns = postprocess_parameters.get("target_columns")
        aggr_win_size = postprocess_parameters.get("aggr_win_size")

=======
        report_mode = postprocess_parameters.get("report_mode", False)
        predictive_score_smoothing = postprocess_parameters.get("predictive_score_smoothing", False)
>>>>>>> 1a9b22ee
        if not isinstance(smoothing_window_size, int):
            try:
                smoothing_window_size = int(smoothing_window_size)
            except ValueError:
                smoothing_window_size = 1

<<<<<<< HEAD
        # adjust scoring and smooth
        extra_kwargs = {}
        if "data" in self.__context_memory:
            data = self.__context_memory["data"]
            if len(target_columns) > 0:
                data = data[target_columns]
            extra_kwargs["reference"] = data.values

        model_outputs_ = {}
        for k in model_outputs:
            score = model_outputs[k]
            score = self._model_processor.adjust_boundary(k, score, aggr_win_size=aggr_win_size, **extra_kwargs)
            model_outputs_[k] = score_smoothing(score, smoothing_window_size=smoothing_window_size)

        # aggregate scores and expand
        score = self.aggr_function(
            np.stack([score_ for _, score_ in model_outputs_.items()], axis=0),
            axis=0,
        )
=======
        model_outputs_ = OrderedDict()
        for k in model_outputs:
            if not predictive_score_smoothing and (
                k == AnomalyPredictionModes.PREDICTIVE.value
            ):  # Skip Smoothing For 1 Lookahead forecast
                model_outputs_[k] = model_outputs[k]
            else:
                model_outputs_[k] = score_smoothing(model_outputs[k], smoothing_window_size=smoothing_window_size)

        score = np.stack([score_ for _, score_ in model_outputs_.items()], axis=0)
        mode_selected = None
        if report_mode and (self.select_function is not None):
            keys = [key for key, _ in model_outputs_.items()]
            sel_index = self.select_function(score, axis=0)
            mode_selected = np.asarray([keys[z] for z in sel_index.ravel()]).reshape(sel_index.shape)

        score = self.aggr_function(score, axis=0)
        target_columns = self.__context_memory["target_columns"]
        expand_score = (len(target_columns) > 1) and expand_score
>>>>>>> 1a9b22ee

        expand_score = (len(target_columns) > 1) and expand_score
        model_outputs = {}
        if expand_score:
            if len(target_columns) != score.shape[-1]:
                raise RuntimeError(f"Error: inconsistent state, with target columns {target_columns}")
            for i, col_name in enumerate(target_columns):
                model_outputs[f"{col_name}_anomaly_score"] = score[..., i]

            if mode_selected is not None:
                for i, col_name in enumerate(target_columns):
                    model_outputs[f"{col_name}_selected_mode"] = mode_selected[..., i]
        else:
            model_outputs.update(anomaly_score=score.ravel())
            if mode_selected is not None:
                model_outputs.update(selected_mode=mode_selected.ravel())

        # populate dataframe
        for k in model_outputs:
            result[k] = model_outputs[k]
        self.__context_memory = {}
        return result<|MERGE_RESOLUTION|>--- conflicted
+++ resolved
@@ -135,24 +135,17 @@
         self.__context_memory = {}
         if aggr_function.lower() == AggregationFunction.MIN.value:
             aggr_function_ = np.min
-<<<<<<< HEAD
+            select_function_ = np.argmin
         elif aggr_function.lower() == AggregationFunction.MEAN.value:
             aggr_function_ = np.mean
+            select_function_ = None
         elif aggr_function.lower() == AggregationFunction.MAX.value:
             aggr_function_ = np.max
+            select_function_ = np.argmax
         else:
             raise ValueError(
                 f"Unsupported aggregation function provided {aggr_function_}, expected one of {[c.value for c in AggregationFunction]}"
             )
-=======
-            select_function_ = np.argmin
-        elif aggr_function.lower() == "mean":
-            aggr_function_ = np.mean
-            select_function_ = None
-        else:
-            aggr_function_ = np.max
-            select_function_ = np.argmax
->>>>>>> 1a9b22ee
         self.aggr_function = aggr_function_
         self.select_function = select_function_
 
@@ -197,6 +190,8 @@
             "aggr_win_size",
             "smoothing_window_size",
             "expand_score",
+            "report_mode",
+            "predictive_score_smoothing",
         ]
 
         for c in preprocess_params:
@@ -210,24 +205,6 @@
         if self.model_type == "tspulse":
             preprocess_kwargs["prediction_length"] = 1  # should not override model setting when TTM
 
-<<<<<<< HEAD
-=======
-        mode = kwargs.get("prediction_mode", self._prediction_mode)
-        aggr_win_size = kwargs.get("aggr_win_size", self._aggr_win_size)
-        expand_score = kwargs.get("expand_score", False)
-        report_mode = kwargs.get("report_mode", False)
-        predictive_score_smoothing = kwargs.get("predictive_score_smoothing", False)
-
-        smoothing_window_size = kwargs.get("smoothing_window_size", self._smoothing_window_size)
-
-        postprocess_kwargs.update(
-            smoothing_window_size=smoothing_window_size,
-            expand_score=expand_score,
-            report_mode=report_mode,
-            predictive_score_smoothing=predictive_score_smoothing,
-        )
-
->>>>>>> 1a9b22ee
         # same logic as HF Pipeline
         batch_size = kwargs.get("batch_size", self._batch_size)
         if batch_size is None:
@@ -281,23 +258,16 @@
         kwargs["stride"] = 1
 
         # maintaining processed data reference
-        processed_input_ = self._model_processor.preprocess(input_, **kwargs)
+        # CHECK if there is a preprocessor should we pass the preprocessed data here instead?
+        processed_input_ = self._model_processor.preprocess(input_prep, **kwargs)
 
         # use forecasting dataset to do the preprocessing
         dataset = ForecastDFDataset(
-<<<<<<< HEAD
-            input_prep,
-=======
             processed_input_,
->>>>>>> 1a9b22ee
             **kwargs,
         )
         self.__context_memory["data"] = input_
-<<<<<<< HEAD
-=======
         self.__context_memory["reference"] = processed_input_
-        self.__context_memory["target_columns"] = target_columns
->>>>>>> 1a9b22ee
         return {"dataset": dataset}
 
     def run_single(self, inputs, preprocess_params, forward_params, postprocess_params) -> pd.DataFrame:
@@ -333,32 +303,29 @@
         it = iter(dataloader)
         accumulator = defaultdict(list)
 
-        with torch.no_grad():
+        with torch.no_grad():  # check if really needed
             while (batch := next(it, None)) is not None:
                 scores = self.forward(batch, **forward_params)
                 for key in scores:
                     accumulator[key].append(scores[key])
 
-<<<<<<< HEAD
-=======
-        aggr_win_size = forward_params.get("aggr_win_size")
-        accumulator_ = OrderedDict()
-
-        extra_kwargs = {}
-        if "reference" in self.__context_memory:
-            data = self.__context_memory["reference"]
-            target_columns = self.__context_memory.get("target_columns", [])
-            if len(target_columns) > 0:
-                data = data[target_columns]
-            extra_kwargs["reference"] = data.values
-
-        for k in accumulator:
-            # score = torch.cat(accumulator[k], axis=0).detach().cpu().numpy()
-            score = accumulator[k]
-            score = self._model_processor.adjust_boundary(k, score, aggr_win_size=aggr_win_size, **extra_kwargs)
-            accumulator_[k] = score
-
->>>>>>> 1a9b22ee
+        # aggr_win_size = forward_params.get("aggr_win_size")
+        # accumulator_ = OrderedDict()
+
+        # extra_kwargs = {}
+        # if "reference" in self.__context_memory:
+        #     data = self.__context_memory["reference"]
+        #     target_columns = self.__context_memory.get("target_columns", [])
+        #     if len(target_columns) > 0:
+        #         data = data[target_columns]
+        #     extra_kwargs["reference"] = data.values
+
+        # for k in accumulator:
+        #     # score = torch.cat(accumulator[k], axis=0).detach().cpu().numpy()
+        #     score = accumulator[k]
+        #     score = self._model_processor.adjust_boundary(k, score, aggr_win_size=aggr_win_size, **extra_kwargs)
+        #     accumulator_[k] = score
+
         # call postprocess
         outputs = self.postprocess(ModelOutput(accumulator), **postprocess_params)
 
@@ -391,25 +358,21 @@
         result = self.__context_memory["data"].copy()
         expand_score = postprocess_parameters.get("expand_score", False)
         smoothing_window_size = postprocess_parameters.get("smoothing_window_size", 1)
-<<<<<<< HEAD
         target_columns = postprocess_parameters.get("target_columns")
         aggr_win_size = postprocess_parameters.get("aggr_win_size")
 
-=======
         report_mode = postprocess_parameters.get("report_mode", False)
         predictive_score_smoothing = postprocess_parameters.get("predictive_score_smoothing", False)
->>>>>>> 1a9b22ee
         if not isinstance(smoothing_window_size, int):
             try:
                 smoothing_window_size = int(smoothing_window_size)
             except ValueError:
                 smoothing_window_size = 1
 
-<<<<<<< HEAD
         # adjust scoring and smooth
         extra_kwargs = {}
-        if "data" in self.__context_memory:
-            data = self.__context_memory["data"]
+        if "reference" in self.__context_memory:
+            data = self.__context_memory["reference"]
             if len(target_columns) > 0:
                 data = data[target_columns]
             extra_kwargs["reference"] = data.values
@@ -418,23 +381,14 @@
         for k in model_outputs:
             score = model_outputs[k]
             score = self._model_processor.adjust_boundary(k, score, aggr_win_size=aggr_win_size, **extra_kwargs)
-            model_outputs_[k] = score_smoothing(score, smoothing_window_size=smoothing_window_size)
-
-        # aggregate scores and expand
-        score = self.aggr_function(
-            np.stack([score_ for _, score_ in model_outputs_.items()], axis=0),
-            axis=0,
-        )
-=======
-        model_outputs_ = OrderedDict()
-        for k in model_outputs:
             if not predictive_score_smoothing and (
-                k == AnomalyPredictionModes.PREDICTIVE.value
+                k == AnomalyScoreMethods.PREDICTIVE.value
             ):  # Skip Smoothing For 1 Lookahead forecast
                 model_outputs_[k] = model_outputs[k]
             else:
                 model_outputs_[k] = score_smoothing(model_outputs[k], smoothing_window_size=smoothing_window_size)
 
+        # aggregate scores and expand
         score = np.stack([score_ for _, score_ in model_outputs_.items()], axis=0)
         mode_selected = None
         if report_mode and (self.select_function is not None):
@@ -443,9 +397,6 @@
             mode_selected = np.asarray([keys[z] for z in sel_index.ravel()]).reshape(sel_index.shape)
 
         score = self.aggr_function(score, axis=0)
-        target_columns = self.__context_memory["target_columns"]
-        expand_score = (len(target_columns) > 1) and expand_score
->>>>>>> 1a9b22ee
 
         expand_score = (len(target_columns) > 1) and expand_score
         model_outputs = {}
