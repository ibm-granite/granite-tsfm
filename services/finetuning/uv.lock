--- conflicted
+++ resolved
@@ -482,13 +482,8 @@
 
 [[package]]
 name = "granite-tsfm"
-<<<<<<< HEAD
-version = "0.3.3.dev83+g6c208a9ce"
-source = { git = "https://github.com/ibm-granite/granite-tsfm.git?branch=destiny#6c208a9ce4255c7f9453e719aa8ac33b47a0355a" }
-=======
 version = "0.3.3.dev74+g0f0139c75"
 source = { git = "https://github.com/ibm-granite/granite-tsfm.git?branch=destiny#0f0139c7503e9ae2abceabf687c441345ce1eb25" }
->>>>>>> bdc36c34
 dependencies = [
     { name = "datasets" },
     { name = "deprecated" },
