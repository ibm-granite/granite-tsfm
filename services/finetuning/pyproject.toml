--- conflicted
+++ resolved
@@ -44,10 +44,6 @@
 aiohttp = { version = ">=3.10.15" }
 urllib3 = { version = ">=1.26.19" }  # see https://github.com/urllib3/urllib3/security/advisories/GHSA-34jh-p97f-mpxf
 Jinja2 = { version = ">=3.1.6" }     # https://github.com/ibm-granite/granite-tsfm/security/dependabot/18starlette = { version = ">=0.40.0" }
-<<<<<<< HEAD
-torch = { version = "==2.8.0" }
-=======
->>>>>>> cb542881
 h11 = { version = ">=0.16.0" }       # https://github.com/ibm-granite/granite-tsfm/security/dependabot/25
 
 [tool.poetry.group.dev]
