--- conflicted
+++ resolved
@@ -63,11 +63,7 @@
             - |
               gunicorn \
               --max-requests 250 \
-<<<<<<< HEAD
               -w 8 \
-=======
-              -w 2 \
->>>>>>> 7be4ee00
               -k uvicorn.workers.UvicornWorker \
               --bind 0.0.0.0:8000 \
               --timeout 1200 \
@@ -113,21 +109,12 @@
           resources:
             requests:
               # nvidia.com/gpu: 0
-<<<<<<< HEAD
               cpu: 8000m
               memory: 32Gi
             limits:
               # nvidia.com/gpu: 0
               cpu: 8000m
               memory: 32Gi
-=======
-              cpu: 2000m
-              memory: 8Gi
-            limits:
-              # nvidia.com/gpu: 0
-              cpu: 2000m
-              memory: 8Gi
->>>>>>> 7be4ee00
           # Alpine Sidecar with Init Command
         - name: rest-client
           image: us.icr.io/fctkstus/tsfminference-cpu:latest
