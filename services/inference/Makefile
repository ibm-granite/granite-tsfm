--- conflicted
+++ resolved
@@ -1,9 +1,6 @@
 CONTAINER_BUILDER ?= docker
 SKIP_GPU_BUILD ?= "0"
-<<<<<<< HEAD
 NO_DOCKER_CACHE ?= 
-=======
->>>>>>> f1f779d9
 
 # copies boilerplate code to suitable locations
 boilerplate:
@@ -37,23 +34,13 @@
 
 image: boilerplate
 	find . -name "*.pyc" | xargs rm -f || true
-<<<<<<< HEAD
-	$(CONTAINER_BUILDER) build $(NO_DOCKER_CACHE) -t tsfminference-cpu --build-arg CODEDIR="tsfminference" -f Dockerfile.cpu .
-	@if [ "$$SKIP_GPU_BUILD" != "1" ]; then \
-		$(CONTAINER_BUILDER) build $(NO_DOCKER_CACHE) -t tsfminference-gpu --build-arg CODEDIR="tsfminference" -f Dockerfile.gpu .; \
-=======
 	$(CONTAINER_BUILDER) build -t tsfminference-cpu --build-arg CODEDIR="tsfminference" -f Dockerfile.cpu .
 	@if [ "$$SKIP_GPU_BUILD" != "1" ]; then \
 		$(CONTAINER_BUILDER) build -t tsfminference-gpu --build-arg CODEDIR="tsfminference" -f Dockerfile.gpu .; \
->>>>>>> f1f779d9
 	else \
 		echo "Skipping GPU build"; \
 	fi
 
-<<<<<<< HEAD
-
-=======
->>>>>>> f1f779d9
 start_service_image: create_prometheus_metrics_dir image
 	$(CONTAINER_BUILDER) run -p 8000:8000 \
 		-d \
