<<<<<<< HEAD
CONTAINER_BUILDER ?= docker
SKIP_GPU_BUILD ?= "0"
NO_DOCKER_CACHE ?=
EXTRA_DOCKER_BUILD_ARGS ?= --format docker --network host
EXTRA_DOCKER_BUILD_ARGS := $(if $(filter docker,$(CONTAINER_BUILDER)),,$(EXTRA_DOCKER_BUILD_ARGS))

# copies boilerplate code to suitable locations
boilerplate:
	for f in ../boilerplate/*.py; do \
		echo $$f; \
		cat ../boilerplate/warning.txt > tsfminference/$$(basename $$f); \
		cat $$f>>tsfminference/$$(basename $$f); \
		if ! grep $$(basename $$f) tsfminference/.gitignore; then echo $$(basename $$f) >> tsfminference/.gitignore; fi \
		done

create_prometheus_metrics_dir:
	rm -rf prometheus_metrics > /dev/null 2>&1 || true
	mkdir -m go+rwX prometheus_metrics || true

# starts the tsfminference service (used mainly for test cases)
start_service_local_watch: create_prometheus_metrics_dir boilerplate
	PROMETHEUS_MULTIPROC_DIR=./prometheus_metrics \
	TSFM_PYTHON_LOGGING_LEVEL="ERROR" \
	TSFM_MODEL_DIR=./foobaz:./mytest-tsfm \
	TSFM_ALLOW_LOAD_FROM_HF_HUB=1 \
	uv run --locked python -m gunicorn \
	-w 1 \
	--reload \
	-k uvicorn.workers.UvicornWorker \
	--bind 127.0.0.1:8000 \
	tsfminference.main:app
start_service_local:
	@make start_service_local_watch &
stop_service_local:
	pkill  -f '.*python.*gunicorn.*tsfminference\.main\:app' || true

FILES = pyproject.toml uv.lock
.PHONY: check-clean
check-clean:
	@echo "Checking for uncommitted changes in: $(FILES)"
	@for f in $(FILES); do \
	  if ! git diff --quiet HEAD -- "$$f"; then \
	    echo "❌ $$f differs from HEAD"; \
	    git --no-pager diff --stat HEAD -- "$$f"; \
	    exit 1; \
	  fi; \
	done

insert-torch-cpu-index: check-clean
    # we insert the torch cpu index to avoid having to instal
    # all the nvidia-cuda packages
	printf '%s\n' '[[tool.uv.index]]' 'name = "pytorch-cpu"' 'url = "https://download.pytorch.org/whl/cpu"' >> pyproject.toml; \
	uv lock -U --index-strategy unsafe-best-match

remove-torch-cpu-index:
	git checkout uv.lock pyproject.toml
	git checkout uv.lock

image: insert-torch-cpu-index boilerplate
	find . -name "*.pyc" | xargs rm -f || true
	$(CONTAINER_BUILDER) build $(EXTRA_DOCKER_BUILD_ARGS) -t tsfminference-cpu --build-arg CODEDIR="tsfminference" -f Dockerfile.cpu . || true
	@make remove-torch-cpu-index
	@if [ "$$SKIP_GPU_BUILD" != "1" ]; then \
		echo "Doing GPU build"; \
		$(CONTAINER_BUILDER) build $(EXTRA_DOCKER_BUILD_ARGS) -t tsfminference-gpu --build-arg CODEDIR="tsfminference" -f Dockerfile.gpu .; \
	else \
		echo "Skipping GPU build"; \
	fi

# it's VERY important that the below start statement
# NOT use uv b/c we're emulating downstream consumers
# who might not deploy with that command
start_service_image: create_prometheus_metrics_dir
	$(CONTAINER_BUILDER) run -p 8000:8000 \
		-d \
		--rm \
		--name tsfmserver-cpu \
        -e TSFM_MODEL_DIR=/mytest-tsfm \
        -e TSFM_ALLOW_LOAD_FROM_HF_HUB=1 \
		-e PROMETHEUS_MULTIPROC_DIR=/prometheus_metrics \
        -v ./mytest-tsfm:/mytest-tsfm \
		-v ./prometheus_metrics:/prometheus_metrics \
        tsfminference-cpu python \
		 -m gunicorn -w 4 -k uvicorn.workers.UvicornWorker --bind 0.0.0.0:8000 tsfminference.main:app
	sleep 5

stop_service_image:
	$(CONTAINER_BUILDER) stop tsfmserver-cpu

test_local: clone_models boilerplate stop_service_local start_service_local
	uv run --locked pytest -s --cov=tsfminference --cov-report term-missing tests ../tests
	uv run --locked locust -f tests/locust/locustfile.py --config tests/locust/locust.conf \
	  --headless --only-summary --check-fail-ratio 0.01
	@make stop_service_local || true
	@make remove-torch-cpu-index

test_image: insert-torch-cpu-index clone_models start_service_image 
	uv run --locked --index-strategy unsafe-best-match pytest -s tests ../tests
	uv run --locked --index-strategy unsafe-best-match locust -f tests/locust/locustfile.py --config tests/locust/locust.conf \
	 --headless --only-summary --check-fail-ratio 0.01
	@make stop_service_image || true
	@make remove-torch-cpu-index

install_dev: boilerplate
	uv sync --locked --extra dev --editable

clone_models:
	git lfs install || true
	git clone -b refactor_v2 https://huggingface.co/ibm-research/test-tsfm mytest-tsfm || true

# update any auto-generated files
# used in example code
update_examples:
# our sagemaker stuff
	echo "# This file was automatically generated on $(shell date), your edits will be replaced." > examples/aws/sagemaker/tsfm_custom/code/requirements.txt
	uv export --omit-hashes >> examples/aws/sagemaker/tsfm_custom/code/requirements.txt

profile_inference: clone_models
	TSFM_TESTS_AS_PROFILER=1 \
	TSFM_PROFILE_NUM_TIMESERIES=10000 \
	uv run --locked python -m cProfile -o profile.out -s cumtime \
	 -m pytest -s tests/test_inference_lib.py::test_forecast_with_good_data
	gprof2dot -f pstats profile.out | dot -Tpng -o profile_tree.png
	echo "generated profile_tree.png"
=======
CONTAINER_BUILDER ?= docker
SKIP_GPU_BUILD ?= "0"
NO_DOCKER_CACHE ?=
EXTRA_DOCKER_BUILD_ARGS ?= --format docker --network host
EXTRA_DOCKER_BUILD_ARGS := $(if $(filter docker,$(CONTAINER_BUILDER)),,$(EXTRA_DOCKER_BUILD_ARGS))

# copies boilerplate code to suitable locations
boilerplate:
	for f in ../boilerplate/*.py; do \
		echo $$f; \
		cat ../boilerplate/warning.txt > tsfminference/$$(basename $$f); \
		cat $$f>>tsfminference/$$(basename $$f); \
		if ! grep $$(basename $$f) tsfminference/.gitignore; then echo $$(basename $$f) >> tsfminference/.gitignore; fi \
		done

create_prometheus_metrics_dir:
	rm -rf prometheus_metrics > /dev/null 2>&1 | true
	mkdir -m go+rwX prometheus_metrics

# starts the tsfminference service (used mainly for test cases)
start_service_local_watch: create_prometheus_metrics_dir boilerplate
	PROMETHEUS_MULTIPROC_DIR=./prometheus_metrics \
	TSFM_PYTHON_LOGGING_LEVEL="ERROR" \
	TSFM_MODEL_DIR=./foobaz:./mytest-tsfm \
	TSFM_ALLOW_LOAD_FROM_HF_HUB=1 \
	uv run --locked python -m gunicorn \
	-w 1 \
	--reload \
	-k uvicorn.workers.UvicornWorker \
	--bind 127.0.0.1:8000 \
	tsfminference.main:app
start_service_local:
	@make start_service_local_watch &
stop_service_local:
	pkill  -f '.*python.*gunicorn.*tsfminference\.main\:app' || true

FILES = pyproject.toml uv.lock
.PHONY: check-clean
check-clean:
	@echo "Checking for uncommitted changes in: $(FILES)"
	@for f in $(FILES); do \
	  if ! git diff --quiet HEAD -- "$$f"; then \
	    echo "❌ $$f differs from HEAD"; \
	    git --no-pager diff --stat HEAD -- "$$f"; \
	    exit 1; \
	  fi; \
	done

insert-torch-cpu-index: check-clean
    # update the torch dependency to use the cpu-only whl
    # this makes the cpu image about 4GB smaller
	@uv lock --index-strategy unsafe-best-match -P torch --index https://download.pytorch.org/whl/cpu

remove-torch-cpu-index:
	git checkout uv.lock

image: insert-torch-cpu-index boilerplate
	find . -name "*.pyc" | xargs rm -f || true
	$(CONTAINER_BUILDER) build $(EXTRA_DOCKER_BUILD_ARGS) -t tsfminference-cpu --build-arg CODEDIR="tsfminference" -f Dockerfile.cpu . || true
	@make remove-torch-cpu-index
	@if [ "$$SKIP_GPU_BUILD" != "1" ]; then \
		echo "Doing GPU build"; \
		$(CONTAINER_BUILDER) build $(EXTRA_DOCKER_BUILD_ARGS) -t tsfminference-gpu --build-arg CODEDIR="tsfminference" -f Dockerfile.gpu .; \
	else \
		echo "Skipping GPU build"; \
	fi

# it's VERY important that the below start statement
# NOT use uv b/c we're emulating downstream consumers
# who might not deploy with that command
start_service_image: create_prometheus_metrics_dir
	$(CONTAINER_BUILDER) run -p 8000:8000 \
		-d \
		--rm \
		--name tsfminferenceserver-cpu \
        -e TSFM_MODEL_DIR=/home/tsfm/mytest-tsfm \
        -e TSFM_ALLOW_LOAD_FROM_HF_HUB=1 \
		-e PROMETHEUS_MULTIPROC_DIR=/prometheus_metrics \
		-v ./prometheus_metrics:/prometheus_metrics \
        tsfminference-cpu python \
		 -m gunicorn -w 4 -k uvicorn.workers.UvicornWorker --bind 0.0.0.0:8000 tsfminference.main:app
	sleep 5
	$(CONTAINER_BUILDER) cp mytest-tsfm tsfminferenceserver-cpu:/home/tsfm

stop_service_image:
	$(CONTAINER_BUILDER) stop tsfminferenceserver-cpu

test_local: clone_models boilerplate stop_service_local start_service_local
	uv run --locked pytest --cov=tsfminference --cov-report term-missing tests ../tests
	uv run --locked locust -f tests/locust/locustfile.py --config tests/locust/locust.conf \
	  --headless --only-summary --check-fail-ratio 0.01
	@make stop_service_local || true
	@make remove-torch-cpu-index

test_image: insert-torch-cpu-index clone_models start_service_image 
	uv run --locked --index-strategy unsafe-best-match pytest tests ../tests
	uv run --locked --index-strategy unsafe-best-match locust -f tests/locust/locustfile.py --config tests/locust/locust.conf \
	 --headless --only-summary --check-fail-ratio 0.01
	@make stop_service_image || true
	@make remove-torch-cpu-index

install_dev: boilerplate
	uv sync --locked --extra dev --editable

clone_models:
	git lfs install || true
	git clone -b refactor_v2 https://huggingface.co/ibm-research/test-tsfm mytest-tsfm || true

# update any auto-generated files
# used in example code
update_examples:
# our sagemaker stuff
	echo "# This file was automatically generated on $(shell date), your edits will be replaced." > examples/aws/sagemaker/tsfm_custom/code/requirements.txt
	uv export --no-hashes >> examples/aws/sagemaker/tsfm_custom/code/requirements.txt

profile_inference: clone_models
	TSFM_TESTS_AS_PROFILER=1 \
	TSFM_PROFILE_NUM_TIMESERIES=10000 \
	uv run --locked python -m cProfile -o profile.out -s cumtime \
	 -m pytest -s tests/test_inference_lib.py::test_forecast_with_good_data
	gprof2dot -f pstats profile.out | dot -Tpng -o profile_tree.png
	echo "generated profile_tree.png"
>>>>>>> ba9338ba
<|MERGE_RESOLUTION|>--- conflicted
+++ resolved
@@ -1,129 +1,3 @@
-<<<<<<< HEAD
-CONTAINER_BUILDER ?= docker
-SKIP_GPU_BUILD ?= "0"
-NO_DOCKER_CACHE ?=
-EXTRA_DOCKER_BUILD_ARGS ?= --format docker --network host
-EXTRA_DOCKER_BUILD_ARGS := $(if $(filter docker,$(CONTAINER_BUILDER)),,$(EXTRA_DOCKER_BUILD_ARGS))
-
-# copies boilerplate code to suitable locations
-boilerplate:
-	for f in ../boilerplate/*.py; do \
-		echo $$f; \
-		cat ../boilerplate/warning.txt > tsfminference/$$(basename $$f); \
-		cat $$f>>tsfminference/$$(basename $$f); \
-		if ! grep $$(basename $$f) tsfminference/.gitignore; then echo $$(basename $$f) >> tsfminference/.gitignore; fi \
-		done
-
-create_prometheus_metrics_dir:
-	rm -rf prometheus_metrics > /dev/null 2>&1 || true
-	mkdir -m go+rwX prometheus_metrics || true
-
-# starts the tsfminference service (used mainly for test cases)
-start_service_local_watch: create_prometheus_metrics_dir boilerplate
-	PROMETHEUS_MULTIPROC_DIR=./prometheus_metrics \
-	TSFM_PYTHON_LOGGING_LEVEL="ERROR" \
-	TSFM_MODEL_DIR=./foobaz:./mytest-tsfm \
-	TSFM_ALLOW_LOAD_FROM_HF_HUB=1 \
-	uv run --locked python -m gunicorn \
-	-w 1 \
-	--reload \
-	-k uvicorn.workers.UvicornWorker \
-	--bind 127.0.0.1:8000 \
-	tsfminference.main:app
-start_service_local:
-	@make start_service_local_watch &
-stop_service_local:
-	pkill  -f '.*python.*gunicorn.*tsfminference\.main\:app' || true
-
-FILES = pyproject.toml uv.lock
-.PHONY: check-clean
-check-clean:
-	@echo "Checking for uncommitted changes in: $(FILES)"
-	@for f in $(FILES); do \
-	  if ! git diff --quiet HEAD -- "$$f"; then \
-	    echo "❌ $$f differs from HEAD"; \
-	    git --no-pager diff --stat HEAD -- "$$f"; \
-	    exit 1; \
-	  fi; \
-	done
-
-insert-torch-cpu-index: check-clean
-    # we insert the torch cpu index to avoid having to instal
-    # all the nvidia-cuda packages
-	printf '%s\n' '[[tool.uv.index]]' 'name = "pytorch-cpu"' 'url = "https://download.pytorch.org/whl/cpu"' >> pyproject.toml; \
-	uv lock -U --index-strategy unsafe-best-match
-
-remove-torch-cpu-index:
-	git checkout uv.lock pyproject.toml
-	git checkout uv.lock
-
-image: insert-torch-cpu-index boilerplate
-	find . -name "*.pyc" | xargs rm -f || true
-	$(CONTAINER_BUILDER) build $(EXTRA_DOCKER_BUILD_ARGS) -t tsfminference-cpu --build-arg CODEDIR="tsfminference" -f Dockerfile.cpu . || true
-	@make remove-torch-cpu-index
-	@if [ "$$SKIP_GPU_BUILD" != "1" ]; then \
-		echo "Doing GPU build"; \
-		$(CONTAINER_BUILDER) build $(EXTRA_DOCKER_BUILD_ARGS) -t tsfminference-gpu --build-arg CODEDIR="tsfminference" -f Dockerfile.gpu .; \
-	else \
-		echo "Skipping GPU build"; \
-	fi
-
-# it's VERY important that the below start statement
-# NOT use uv b/c we're emulating downstream consumers
-# who might not deploy with that command
-start_service_image: create_prometheus_metrics_dir
-	$(CONTAINER_BUILDER) run -p 8000:8000 \
-		-d \
-		--rm \
-		--name tsfmserver-cpu \
-        -e TSFM_MODEL_DIR=/mytest-tsfm \
-        -e TSFM_ALLOW_LOAD_FROM_HF_HUB=1 \
-		-e PROMETHEUS_MULTIPROC_DIR=/prometheus_metrics \
-        -v ./mytest-tsfm:/mytest-tsfm \
-		-v ./prometheus_metrics:/prometheus_metrics \
-        tsfminference-cpu python \
-		 -m gunicorn -w 4 -k uvicorn.workers.UvicornWorker --bind 0.0.0.0:8000 tsfminference.main:app
-	sleep 5
-
-stop_service_image:
-	$(CONTAINER_BUILDER) stop tsfmserver-cpu
-
-test_local: clone_models boilerplate stop_service_local start_service_local
-	uv run --locked pytest -s --cov=tsfminference --cov-report term-missing tests ../tests
-	uv run --locked locust -f tests/locust/locustfile.py --config tests/locust/locust.conf \
-	  --headless --only-summary --check-fail-ratio 0.01
-	@make stop_service_local || true
-	@make remove-torch-cpu-index
-
-test_image: insert-torch-cpu-index clone_models start_service_image 
-	uv run --locked --index-strategy unsafe-best-match pytest -s tests ../tests
-	uv run --locked --index-strategy unsafe-best-match locust -f tests/locust/locustfile.py --config tests/locust/locust.conf \
-	 --headless --only-summary --check-fail-ratio 0.01
-	@make stop_service_image || true
-	@make remove-torch-cpu-index
-
-install_dev: boilerplate
-	uv sync --locked --extra dev --editable
-
-clone_models:
-	git lfs install || true
-	git clone -b refactor_v2 https://huggingface.co/ibm-research/test-tsfm mytest-tsfm || true
-
-# update any auto-generated files
-# used in example code
-update_examples:
-# our sagemaker stuff
-	echo "# This file was automatically generated on $(shell date), your edits will be replaced." > examples/aws/sagemaker/tsfm_custom/code/requirements.txt
-	uv export --omit-hashes >> examples/aws/sagemaker/tsfm_custom/code/requirements.txt
-
-profile_inference: clone_models
-	TSFM_TESTS_AS_PROFILER=1 \
-	TSFM_PROFILE_NUM_TIMESERIES=10000 \
-	uv run --locked python -m cProfile -o profile.out -s cumtime \
-	 -m pytest -s tests/test_inference_lib.py::test_forecast_with_good_data
-	gprof2dot -f pstats profile.out | dot -Tpng -o profile_tree.png
-	echo "generated profile_tree.png"
-=======
 CONTAINER_BUILDER ?= docker
 SKIP_GPU_BUILD ?= "0"
 NO_DOCKER_CACHE ?=
@@ -245,5 +119,4 @@
 	uv run --locked python -m cProfile -o profile.out -s cumtime \
 	 -m pytest -s tests/test_inference_lib.py::test_forecast_with_good_data
 	gprof2dot -f pstats profile.out | dot -Tpng -o profile_tree.png
-	echo "generated profile_tree.png"
->>>>>>> ba9338ba
+	echo "generated profile_tree.png"