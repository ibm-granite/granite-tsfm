CONTAINER_BUILDER ?= docker
SKIP_GPU_BUILD ?= "0"
NO_DOCKER_CACHE ?=
EXTRA_DOCKER_BUILD_ARGS ?= --format docker --network host
EXTRA_DOCKER_BUILD_ARGS := $(if $(filter docker,$(CONTAINER_BUILDER)),,$(EXTRA_DOCKER_BUILD_ARGS))

# copies boilerplate code to suitable locations
boilerplate:
	for f in ../boilerplate/*.py; do \
		echo $$f; \
		cat ../boilerplate/warning.txt > tsfminference/$$(basename $$f); \
		cat $$f>>tsfminference/$$(basename $$f); \
		if ! grep $$(basename $$f) tsfminference/.gitignore; then echo $$(basename $$f) >> tsfminference/.gitignore; fi \
		done

create_prometheus_metrics_dir:
	rm -rf prometheus_metrics > /dev/null 2>&1 | true
	mkdir -m go+rwX prometheus_metrics

# starts the tsfminference service (used mainly for test cases)
start_service_local_watch: create_prometheus_metrics_dir boilerplate
	PROMETHEUS_MULTIPROC_DIR=./prometheus_metrics \
	TSFM_PYTHON_LOGGING_LEVEL="ERROR" \
	TSFM_MODEL_DIR=./foobaz:./mytest-tsfm \
	TSFM_ALLOW_LOAD_FROM_HF_HUB=1 \
	uv run python -m gunicorn \
	-w 1 \
	--reload \
	-k uvicorn.workers.UvicornWorker \
	--bind 127.0.0.1:8000 \
	tsfminference.main:app
start_service_local:
	@make start_service_local_watch &
stop_service_local:
	pkill  -f '.*python.*gunicorn.*tsfminference\.main\:app' || true

image: boilerplate
	find . -name "*.pyc" | xargs rm -f || true
	$(CONTAINER_BUILDER) build $(EXTRA_DOCKER_BUILD_ARGS) -t tsfminference-cpu --build-arg CODEDIR="tsfminference" -f Dockerfile.cpu .
	@if [ "$$SKIP_GPU_BUILD" != "1" ]; then \
		$(CONTAINER_BUILDER) build $(EXTRA_DOCKER_BUILD_ARGS) -t tsfminference-gpu --build-arg CODEDIR="tsfminference" -f Dockerfile.gpu .; \
	else \
		echo "Skipping GPU build"; \
	fi

start_service_image: create_prometheus_metrics_dir image
	$(CONTAINER_BUILDER) run -p 8000:8000 \
		-d \
		--rm \
		--name tsfmserver-cpu \
        -e TSFM_MODEL_DIR=/mytest-tsfm \
        -e TSFM_ALLOW_LOAD_FROM_HF_HUB=1 \
		-e PROMETHEUS_MULTIPROC_DIR=/prometheus_metrics \
        -v ./mytest-tsfm:/mytest-tsfm \
		-v ./prometheus_metrics:/prometheus_metrics \
        tsfminference-cpu python \
		 -m gunicorn -w 4 -k uvicorn.workers.UvicornWorker --bind 0.0.0.0:8000 tsfminference.main:app
	sleep 5

stop_service_image:
	$(CONTAINER_BUILDER) stop tsfmserver-cpu

test_local: clone_models boilerplate stop_service_local start_service_local
<<<<<<< HEAD
	uv run locust -f tests/locust/locustfile.py --config tests/locust/locust.conf --headless --only-summary
=======
	uv run locust -f tests/locust/locustfile.py --config tests/locust/locust.conf \
	  --headless --only-summary --check-fail-ratio 0.01
>>>>>>> 2bfada2b
	uv run pytest -s --cov=tsfminference --cov-report term-missing tests ../tests
	$(MAKE) stop_service_local

test_image: clone_models start_service_image
<<<<<<< HEAD
	uv run locust -f tests/locust/locustfile.py --config tests/locust/locust.conf --headless --only-summary
=======
	uv run locust -f tests/locust/locustfile.py --config tests/locust/locust.conf \
	 --headless --only-summary --check-fail-ratio 0.01
>>>>>>> 2bfada2b
	uv run pytest -s tests ../tests
	$(MAKE) stop_service_image

install_dev: boilerplate
	uv sync --locked --extra dev --editable

clone_models:
	git lfs install || true
	git clone -b refactor_v2 https://huggingface.co/ibm-research/test-tsfm mytest-tsfm || true

# update any auto-generated files
# used in example code
update_examples:
# our sagemaker stuff
	echo "# This file was automatically generated on $(shell date), your edits will be replaced." > examples/aws/sagemaker/tsfm_custom/code/requirements.txt
	uv export --omit-hashes >> examples/aws/sagemaker/tsfm_custom/code/requirements.txt

profile_inference: clone_models
	TSFM_TESTS_AS_PROFILER=1 \
	TSFM_PROFILE_NUM_TIMESERIES=10000 \
	uv run python -m cProfile -o profile.out -s cumtime \
	 -m pytest -s tests/test_inference_lib.py::test_forecast_with_good_data
	gprof2dot -f pstats profile.out | dot -Tpng -o profile_tree.png
	echo "generated profile_tree.png"<|MERGE_RESOLUTION|>--- conflicted
+++ resolved
@@ -61,22 +61,14 @@
 	$(CONTAINER_BUILDER) stop tsfmserver-cpu
 
 test_local: clone_models boilerplate stop_service_local start_service_local
-<<<<<<< HEAD
-	uv run locust -f tests/locust/locustfile.py --config tests/locust/locust.conf --headless --only-summary
-=======
 	uv run locust -f tests/locust/locustfile.py --config tests/locust/locust.conf \
 	  --headless --only-summary --check-fail-ratio 0.01
->>>>>>> 2bfada2b
 	uv run pytest -s --cov=tsfminference --cov-report term-missing tests ../tests
 	$(MAKE) stop_service_local
 
 test_image: clone_models start_service_image
-<<<<<<< HEAD
-	uv run locust -f tests/locust/locustfile.py --config tests/locust/locust.conf --headless --only-summary
-=======
 	uv run locust -f tests/locust/locustfile.py --config tests/locust/locust.conf \
 	 --headless --only-summary --check-fail-ratio 0.01
->>>>>>> 2bfada2b
 	uv run pytest -s tests ../tests
 	$(MAKE) stop_service_image
 
