--- conflicted
+++ resolved
@@ -228,13 +228,8 @@
         "future_data": {},
     }
 
-<<<<<<< HEAD
     out = get_inference_response(msg)
     assert f"Received {context_length - 3} time points for id a" in out.text
-=======
-    out, _ = get_inference_response(msg)
-    assert f"Received {context_length-3} time points for id a" in out.text
->>>>>>> 5da393a1
 
     # test multi-time series, multi-id
     # error due to insufficient context
@@ -256,13 +251,8 @@
         "future_data": {},
     }
 
-<<<<<<< HEAD
     out = get_inference_response(msg)
     assert f"Received {context_length - 3} time points for id ('a', 'a')" in out.text
-=======
-    out, _ = get_inference_response(msg)
-    assert f"Received {context_length-3} time points for id ('a', 'a')" in out.text
->>>>>>> 5da393a1
 
     # single series, less columns
     test_data_ = test_data[test_data[id_columns[0]] == "a"].copy()
