# Copyright contributors to the TSFM project
#
from typing import Any, Dict

import numpy as np
import pandas as pd
import pytest
import requests

from tsfm_public.toolkit.time_series_preprocessor import extend_time_series
from tsfm_public.toolkit.util import select_by_index


model_param_map = {
    "ttm-r1": {"context_length": 512, "prediction_length": 96},
    "ttm-1024-96-r1": {"context_length": 1024, "prediction_length": 96},
    "ttm-r2": {"context_length": 512, "prediction_length": 96},
    "ttm-r2-etth-finetuned": {"context_length": 512, "prediction_length": 96},
    "ttm-1024-96-r2": {"context_length": 1024, "prediction_length": 96},
    "ttm-1536-96-r2": {"context_length": 1536, "prediction_length": 96},
    "ibm/test-patchtst": {"context_length": 512, "prediction_length": 96},
    "ibm/test-patchtsmixer": {"context_length": 512, "prediction_length": 96},
}


@pytest.fixture(scope="module")
def ts_data_base():
    dataset_path = "https://raw.githubusercontent.com/zhouhaoyi/ETDataset/main/ETT-small/ETTh1.csv"

    # forecast_length = 96
    # context_length = 512
    timestamp_column = "date"

    data = pd.read_csv(
        dataset_path,
        parse_dates=[timestamp_column],
    )

    return data


@pytest.fixture(scope="module")
def ts_data(ts_data_base, request):
    # forecast_length = 96
    # context_length = 512
    model_id = request.param
    prediction_length = model_param_map[model_id]["prediction_length"]
    context_length = model_param_map[model_id]["context_length"]
    timestamp_column = "date"

    test_data = select_by_index(
        ts_data_base,
        start_index=12 * 30 * 24 + 4 * 30 * 24 - context_length * 5,
        end_index=12 * 30 * 24 + 4 * 30 * 24,
    ).reset_index(drop=True)

    test_data["id"] = np.array(["a", "b", "c", "d", "e"]).repeat(context_length)

    return test_data, {
        "timestamp_column": timestamp_column,
        "id_columns": ["id"],
        "target_columns": ["HUFL", "HULL", "MUFL", "MULL", "LUFL", "LULL", "OT"],
        "prediction_length": prediction_length,
        "context_length": context_length,
        "model_id": model_id,
    }


def get_inference_response(
    msg: Dict[str, Any],
) -> pd.DataFrame:
    URL = "http://127.0.0.1:8000/v1/inference/forecasting"
    headers = {}
    req = requests.post(URL, json=msg, headers=headers)

    #
    if req.ok:
        resp = req.json()

        df = [pd.DataFrame.from_dict(r) for r in resp["results"]]
        return df
    else:
        print(req.text)
        return req


def encode_data(df: pd.DataFrame, timestamp_column: str) -> Dict[str, Any]:
    if pd.api.types.is_datetime64_dtype(df[timestamp_column]):
        df[timestamp_column] = df[timestamp_column].apply(lambda x: x.isoformat())
    data_payload = df.to_dict(orient="list")
    return data_payload


@pytest.mark.parametrize(
    "ts_data", ["ttm-r1", "ttm-1024-96-r1", "ttm-r2", "ttm-1024-96-r2", "ttm-1536-96-r2"], indirect=True
)
def test_zero_shot_forecast_inference(ts_data):
    test_data, params = ts_data

    prediction_length = params["prediction_length"]
    context_length = params["context_length"]
    model_id = params["model_id"]
    model_id_path: str = model_id

    id_columns = params["id_columns"]

    num_ids = test_data[id_columns[0]].nunique()

    # test single
    test_data_ = test_data[test_data[id_columns[0]] == "a"].copy()

    msg = {
        "model_id": model_id_path,
        "parameters": {
            # "prediction_length": params["prediction_length"],
        },
        "schema": {
            "timestamp_column": params["timestamp_column"],
            "id_columns": params["id_columns"],
            "target_columns": params["target_columns"],
        },
        "data": encode_data(test_data_, params["timestamp_column"]),
        "future_data": {},
    }

    df_out = get_inference_response(msg)
    assert len(df_out) == 1
    assert df_out[0].shape[0] == prediction_length

    # test single, very short (length 2)
    test_data_ = test_data[test_data[id_columns[0]] == "a"].copy()

    msg = {
        "model_id": model_id_path,
        "parameters": {
            "prediction_length": params["prediction_length"],
        },
        "schema": {
            "timestamp_column": params["timestamp_column"],
            "id_columns": params["id_columns"],
            "target_columns": params["target_columns"],
        },
        "data": encode_data(test_data_.iloc[:2], params["timestamp_column"]),
        "future_data": {},
    }

    out = get_inference_response(msg)
    assert "Received 2 time points for id a" in out.text

    # test single, more data
    test_data_ = test_data[test_data[id_columns[0]] == "a"].copy()

    test_data_ = extend_time_series(
        test_data_, params["timestamp_column"], grouping_columns=id_columns, freq="1h", periods=10
    )
    test_data_ = test_data_.fillna(0)

    msg = {
        "model_id": model_id_path,
        "parameters": {
            # "prediction_length": params["prediction_length"],
        },
        "schema": {
            "timestamp_column": params["timestamp_column"],
            "id_columns": params["id_columns"],
            "target_columns": params["target_columns"],
        },
        "data": encode_data(test_data_, params["timestamp_column"]),
        "future_data": {},
    }

    df_out = get_inference_response(msg)
    assert len(df_out) == 1
    assert df_out[0].shape[0] == prediction_length

    # test multi-time series
    test_data_ = test_data.copy()

    msg = {
        "model_id": model_id_path,
        "parameters": {
            # "prediction_length": params["prediction_length"],
        },
        "schema": {
            "timestamp_column": params["timestamp_column"],
            "id_columns": params["id_columns"],
            "target_columns": params["target_columns"],
        },
        "data": encode_data(test_data_, params["timestamp_column"]),
        "future_data": {},
    }

    df_out = get_inference_response(msg)

    assert len(df_out) == 1
    assert df_out[0].shape[0] == prediction_length * num_ids

    # test multi-time series, errors
    test_data_ = test_data.copy()
    test_data_ = test_data_.iloc[3:]

    msg = {
        "model_id": model_id_path,
        "parameters": {
            # "prediction_length": params["prediction_length"],
        },
        "schema": {
            "timestamp_column": params["timestamp_column"],
            "id_columns": params["id_columns"],
            "target_columns": params["target_columns"],
        },
        "data": encode_data(test_data_, params["timestamp_column"]),
        "future_data": {},
    }

    out = get_inference_response(msg)
    assert f"Received {context_length-3} time points for id a" in out.text

    # test multi-time series, multi-id
    # error due to insufficient context
    test_data_ = test_data.copy()
    test_data_ = test_data_.iloc[3:]
    test_data_["id2"] = test_data_[params["id_columns"]]

    msg = {
        "model_id": model_id_path,
        "parameters": {
            # "prediction_length": params["prediction_length"],
        },
        "schema": {
            "timestamp_column": params["timestamp_column"],
            "id_columns": params["id_columns"] + ["id2"],
            "target_columns": params["target_columns"],
        },
        "data": encode_data(test_data_, params["timestamp_column"]),
        "future_data": {},
    }

    out = get_inference_response(msg)
    assert f"Received {context_length-3} time points for id ('a', 'a')" in out.text

    # single series, less columns
    test_data_ = test_data[test_data[id_columns[0]] == "a"].copy()

    msg = {
        "model_id": model_id_path,
        "parameters": {
            "prediction_length": params["prediction_length"],
        },
        "schema": {
            "timestamp_column": params["timestamp_column"],
            "id_columns": params["id_columns"],
            "target_columns": params["target_columns"][:4],
        },
        "data": encode_data(test_data_, params["timestamp_column"]),
        "future_data": {},
    }

    df_out = get_inference_response(msg)
    assert len(df_out) == 1
    assert df_out[0].shape[0] == prediction_length
    assert df_out[0].shape[1] == 6

    # single series, less columns, no id
    test_data_ = test_data[test_data[id_columns[0]] == "a"].copy()

    msg = {
        "model_id": model_id_path,
        "parameters": {
            "prediction_length": params["prediction_length"],
        },
        "schema": {
            "timestamp_column": params["timestamp_column"],
            "id_columns": [],
            "target_columns": ["HULL"],
        },
        "data": encode_data(test_data_, params["timestamp_column"]),
        "future_data": {},
    }

    df_out = get_inference_response(msg)
    assert len(df_out) == 1
    assert df_out[0].shape[0] == prediction_length
    assert df_out[0].shape[1] == 2

    # single series, different prediction length
    test_data_ = test_data[test_data[id_columns[0]] == "a"].copy()

    msg = {
        "model_id": model_id_path,
        "parameters": {
            "prediction_length": params["prediction_length"] // 4,
        },
        "schema": {
            "timestamp_column": params["timestamp_column"],
            "id_columns": params["id_columns"],
            "target_columns": params["target_columns"],
        },
        "data": encode_data(test_data_, params["timestamp_column"]),
        "future_data": {},
    }

    df_out = get_inference_response(msg)
    assert len(df_out) == 1
    assert df_out[0].shape[0] == prediction_length // 4

    # single series
    # error wrong prediction length
    test_data_ = test_data[test_data[id_columns[0]] == "a"].copy()

    msg = {
        "model_id": model_id_path,
        "parameters": {
            "prediction_length": params["prediction_length"] * 4,
        },
        "schema": {
            "timestamp_column": params["timestamp_column"],
            "id_columns": params["id_columns"],
            "target_columns": params["target_columns"],
        },
        "data": encode_data(test_data_, params["timestamp_column"]),
        "future_data": {},
    }

    out = get_inference_response(msg)
    assert "prediction_filter_length should be positive" in out.text

    # single series, different prediction length
    test_data_ = test_data[test_data[id_columns[0]] == "a"].copy()

    msg = {
        "model_id": model_id_path,
        "parameters": {
            "prediction_length": params["prediction_length"] // 4,
        },
        "schema": {
            "timestamp_column": params["timestamp_column"],
            "id_columns": params["id_columns"],
            "target_columns": params["target_columns"][1:],
        },
        "data": encode_data(test_data_, params["timestamp_column"]),
        "future_data": {},
    }

    df_out = get_inference_response(msg)
    assert len(df_out) == 1
    assert df_out[0].shape[0] == prediction_length // 4


<<<<<<< HEAD
@pytest.mark.parametrize("ts_data", ["ttm-r1"], indirect=True)
=======
@pytest.mark.parametrize("ts_data", ["ttm-r2"], indirect=True)
def test_future_data_forecast_inference(ts_data):
    test_data, params = ts_data

    prediction_length = params["prediction_length"]
    model_id = params["model_id"]
    model_id_path: str = model_id

    id_columns = params["id_columns"]

    num_ids = test_data[id_columns[0]].nunique()

    # test single
    # test_data_ = test_data[test_data[id_columns[0]] == "a"].copy()
    test_data_ = test_data.copy()
    print(test_data_.tail())

    target_columns = ["OT"]

    future_data = extend_time_series(
        test_data_,
        timestamp_column=params["timestamp_column"],
        grouping_columns=params["id_columns"],
        total_periods=25,
        freq="1h",
    )
    future_data = future_data.fillna(0)

    prediction_length = 20

    msg = {
        "model_id": model_id_path,
        "parameters": {
            "prediction_length": prediction_length,
        },
        "schema": {
            "timestamp_column": params["timestamp_column"],
            "id_columns": params["id_columns"],
            "target_columns": target_columns,
            "control_columns": [c for c in params["target_columns"] if c not in target_columns],
        },
        "data": encode_data(test_data_, params["timestamp_column"]),
        "future_data": encode_data(future_data, params["timestamp_column"]),
    }

    df_out = get_inference_response(msg)
    assert len(df_out) == 1
    assert df_out[0].shape[0] == prediction_length * num_ids


@pytest.mark.parametrize(
    "ts_data", ["ttm-r1", "ttm-1024-96-r1", "ttm-r2", "ttm-1024-96-r2", "ttm-1536-96-r2"], indirect=True
)
>>>>>>> 605dfe65
def test_zero_shot_forecast_inference_no_timestamp(ts_data):
    test_data, params = ts_data

    prediction_length = params["prediction_length"]

    model_id = params["model_id"]
    model_id_path: str = model_id

    id_columns = params["id_columns"]

    # test single with integer as timestamp
    test_data_ = test_data[test_data[id_columns[0]] == "a"].copy()

    test_data_["int_timestamp"] = range(len(test_data_))
    test_data_ = test_data_.drop(columns=params["timestamp_column"])
    msg = {
        "model_id": model_id_path,
        "parameters": {
            # "prediction_length": params["prediction_length"],
        },
        "schema": {
            "timestamp_column": "int_timestamp",
            "id_columns": params["id_columns"],
            "target_columns": params["target_columns"],
        },
        "data": encode_data(test_data_, "int_timestamp"),
        "future_data": {},
    }

    df_out = get_inference_response(msg)
    assert len(df_out) == 1
    assert df_out[0].shape[0] == prediction_length
    print(df_out[0].head())


@pytest.mark.parametrize(
    "ts_data",
    [
        "ttm-r2-etth-finetuned",
    ],
    indirect=True,
)
def test_finetuned_model_inference(ts_data):
    test_data, params = ts_data
    id_columns = params["id_columns"]
    model_id = params["model_id"]

    prediction_length = 96

    # test single
    test_data_ = test_data[test_data[id_columns[0]] == "a"].copy()
    encoded_data = encode_data(test_data_, params["timestamp_column"])

    msg = {
        "model_id": model_id,
        "parameters": {
            # "prediction_length": params["prediction_length"],
        },
        "schema": {
            "timestamp_column": params["timestamp_column"],
            "id_columns": params["id_columns"],
            "target_columns": params["target_columns"],
        },
        "data": encoded_data,
        "future_data": {},
    }

    out = get_inference_response(msg)
    assert "Attempted to use a fine-tuned model with a different schema" in out.text

    test_data_ = test_data_.drop(columns=params["timestamp_column"])
    msg = {
        "model_id": model_id,
        "parameters": {
            # "prediction_length": params["prediction_length"],
        },
        "schema": {
            "timestamp_column": params["timestamp_column"],
            "id_columns": params["id_columns"],
            "target_columns": ["OT"],
            "freq": "1h",
            "conditional_columns": [c for c in params["target_columns"] if c != "OT"],
        },
        "data": encoded_data,
        "future_data": {},
    }

    df_out = get_inference_response(msg)
    assert len(df_out) == 1
<<<<<<< HEAD
=======
    assert df_out[0].shape[0] == prediction_length


@pytest.mark.parametrize(
    "ts_data",
    [
        "ibm/test-patchtst",
        "ibm/test-patchtsmixer",
    ],
    indirect=True,
)
def test_trained_model_inference(ts_data):
    test_data, params = ts_data
    id_columns = params["id_columns"]
    model_id = params["model_id"]

    prediction_length = 96

    # test single
    test_data_ = test_data[test_data[id_columns[0]] == "a"].copy()
    encoded_data = encode_data(test_data_, params["timestamp_column"])

    msg = {
        "model_id": model_id,
        "parameters": {
            # "prediction_length": params["prediction_length"],
        },
        "schema": {
            "timestamp_column": params["timestamp_column"],
            "id_columns": params["id_columns"],
            "target_columns": params["target_columns"],
        },
        "data": encoded_data,
        "future_data": {},
    }

    df_out = get_inference_response(msg)
    assert len(df_out) == 1
>>>>>>> 605dfe65
    assert df_out[0].shape[0] == prediction_length<|MERGE_RESOLUTION|>--- conflicted
+++ resolved
@@ -347,9 +347,6 @@
     assert df_out[0].shape[0] == prediction_length // 4
 
 
-<<<<<<< HEAD
-@pytest.mark.parametrize("ts_data", ["ttm-r1"], indirect=True)
-=======
 @pytest.mark.parametrize("ts_data", ["ttm-r2"], indirect=True)
 def test_future_data_forecast_inference(ts_data):
     test_data, params = ts_data
@@ -403,7 +400,6 @@
 @pytest.mark.parametrize(
     "ts_data", ["ttm-r1", "ttm-1024-96-r1", "ttm-r2", "ttm-1024-96-r2", "ttm-1536-96-r2"], indirect=True
 )
->>>>>>> 605dfe65
 def test_zero_shot_forecast_inference_no_timestamp(ts_data):
     test_data, params = ts_data
 
@@ -493,8 +489,6 @@
 
     df_out = get_inference_response(msg)
     assert len(df_out) == 1
-<<<<<<< HEAD
-=======
     assert df_out[0].shape[0] == prediction_length
 
 
@@ -533,5 +527,4 @@
 
     df_out = get_inference_response(msg)
     assert len(df_out) == 1
->>>>>>> 605dfe65
     assert df_out[0].shape[0] == prediction_length