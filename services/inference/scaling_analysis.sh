#!/usr/bin/bash
<<<<<<< HEAD
#NUM_TIMESERIES=("1000" "500" "250" "125" "60" "30" "15" "10" "5" "1")
#NUM_TARGETS=("100" "90" "80" "70" "60" "50" "40" "30" "20" "10")

NUM_TIMESERIES=("40")
NUM_TARGETS=("1")

RUN_TIME=150
=======
NUM_TIMESERIES=("1000" "500" "250" "125" "60" "30" "15" "10" "5" "1")
NUM_TIMESERIES=("15" "10" "5" "1")
NUM_TARGETS=("100" "90" "80" "70" "60" "50" "40" "30" "20" "10")
NUM_TIMESERIES=("50")
NUM_TARGETS=("1")

RUN_TIME=300
>>>>>>> 7be4ee00
PROCESSES=5
SPAWN_RATE=10
USERS=25
#ONLY_SUMMARY="--only-summary"

for NTS in "${NUM_TIMESERIES[@]}"; do
    echo "******NUM_TIMESERIES=$NTS******"
    for NTARGETS in "${NUM_TARGETS[@]}"; do
        echo "                ******NUM_TARGETS=$NTARGETS******"
        # Necessary so the prometheus metric .db files can wiped out
        # and we can get an accurate per-caller mem/call measure
        oc delete -f examples/k8s/ris3_deployment.yaml
        oc create -f examples/k8s/ris3_deployment.yaml
        # wait for the deployment to be ready
        while ! oc get pods | grep tsfm | grep Running | grep "2/2"; do echo "deployment not ready"; sleep 20; done
        # run locust on the rest-api container
        TSFM_POD=$(oc get pods | grep tsfm | head -n1 | cut -d " " -f1)
        oc exec $TSFM_POD -c rest-client  -- bash -c \
        "NUM_TIMESERIES=$NTS NUM_TARGETS=$NTARGETS locust \
        -f /local-storage/tests/locust/locustfile.py \
        --config /local-storage/tests/locust/locust.conf \
        -t $RUN_TIME \
        --headless \
        --users $USERS \
        --processes $PROCESSES \
        --spawn-rate $SPAWN_RATE \
        $ONLY_SUMMARY"
    done # NTARGET
done # NTS<|MERGE_RESOLUTION|>--- conflicted
+++ resolved
@@ -1,5 +1,4 @@
 #!/usr/bin/bash
-<<<<<<< HEAD
 #NUM_TIMESERIES=("1000" "500" "250" "125" "60" "30" "15" "10" "5" "1")
 #NUM_TARGETS=("100" "90" "80" "70" "60" "50" "40" "30" "20" "10")
 
@@ -7,15 +6,6 @@
 NUM_TARGETS=("1")
 
 RUN_TIME=150
-=======
-NUM_TIMESERIES=("1000" "500" "250" "125" "60" "30" "15" "10" "5" "1")
-NUM_TIMESERIES=("15" "10" "5" "1")
-NUM_TARGETS=("100" "90" "80" "70" "60" "50" "40" "30" "20" "10")
-NUM_TIMESERIES=("50")
-NUM_TARGETS=("1")
-
-RUN_TIME=300
->>>>>>> 7be4ee00
 PROCESSES=5
 SPAWN_RATE=10
 USERS=25
