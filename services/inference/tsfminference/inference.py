# Copyright contributors to the TSFM project
#
"""Tsfminference Runtime"""

import copy
import logging
import os
from typing import Any, Dict, List

import pandas as pd
from fastapi import APIRouter, HTTPException
from prometheus_client import Histogram
from starlette import status

from tsfm_public.toolkit.util import select_by_index

from . import TSFM_ALLOW_LOAD_FROM_HF_HUB, TSFM_MODEL_DIR
from .constants import API_VERSION
from .dataframe_checks import check
from .errors import error_message
from .inference_payloads import ForecastingInferenceInput, ForecastingMetadataInput, PredictOutput
from .service_handler import ForecastingServiceHandler


LOGGER = logging.getLogger(__file__)

FORECAST_PROMETHEUS_TIME_SPENT = Histogram("forecast_time_spent", "Wall clock time histogram.")
FORECAST_PROMETHEUS_CPU_USED = Histogram("forecast_cpu_user", "CPU user time histogram.")


class InferenceRuntime:
    def __init__(self, config: Dict[str, Any] = {}):
        # to do: assess the need for config
        self.config = config

    def add_routes(self, app):
        self.router = APIRouter(prefix=f"/{API_VERSION}/inference", tags=["inference"])
        # /forecasting
        self.router.add_api_route(
            "/forecasting",
            self.forecast,
            methods=["POST"],
            response_model=PredictOutput,
        )
        # /modelspec
        self.router.add_api_route("/modelspec", self._modelspec, methods=["GET"])
        app.include_router(self.router)

<<<<<<< HEAD
    def _modelspec(self, model_id: str):
        model_path = TSFM_MODEL_DIR / model_id
        if not model_path.exists():
            raise HTTPException(status_code=404, detail=f"model {model_id} not found.")
        handler, e = ForecastingServiceHandler.load(model_id=model_id, model_path=model_path)
        if handler.handler_config:
            answer = {}
            atts = [
                "multivariate_support",
                "missing_value_support",
                "minimum_context_length",
                "maximum_context_length",
                "maximum_prediction_length",
            ]
            for at in atts:
                if hasattr(handler.handler_config, at):
                    answer[at] = getattr(handler.handler_config, at)
            return answer
        else:
            raise HTTPException(status_code=404, detail=str(e))

=======
>>>>>>> 605dfe65
    def forecast(self, input: ForecastingInferenceInput):
        LOGGER.info("calling forecast_common")
        start = os.times()
        answer, ex = self._forecast_common(input)
        finish = os.times()
        FORECAST_PROMETHEUS_TIME_SPENT.observe(finish.elapsed - start.elapsed)
        FORECAST_PROMETHEUS_CPU_USED.observe(finish.user - start.user)

        if ex is not None:
            detail = error_message(ex)
            LOGGER.exception(ex)
            raise HTTPException(status_code=status.HTTP_400_BAD_REQUEST, detail=detail)

        LOGGER.info("done, returning.")
        return answer

    def _forecast_common(self, input_payload: ForecastingInferenceInput) -> PredictOutput:
        model_path = TSFM_MODEL_DIR / input_payload.model_id

        if not model_path.is_dir():
            LOGGER.info(f"Could not find model at path: {model_path}")
            if TSFM_ALLOW_LOAD_FROM_HF_HUB:
                model_path = input_payload.model_id
                LOGGER.info(f"Using HuggingFace Hub: {model_path}")
            else:
                return None, RuntimeError(
                    f"Could not load model {input_payload.model_id} from {TSFM_MODEL_DIR.as_posix()}. If trying to load directly from the HuggingFace Hub please ensure that `TSFM_ALLOW_LOAD_FROM_HF_HUB=1`"
                )

        handler, e = ForecastingServiceHandler.load(model_id=input_payload.model_id, model_path=model_path)
        if e is not None:
            return None, e
<<<<<<< HEAD

        parameters = input_payload.parameters
        schema = input_payload.schema
        data = decode_data(input_payload.data, schema)
        future_data = decode_data(input_payload.future_data, schema)

        # collect and check underlying time series lengths
        if getattr(handler.handler_config, "minimum_context_length", None) or getattr(
            handler.handler_config, "maximum_context_length", None
        ):
            if schema.id_columns:
                data_lengths = data.groupby(schema.id_columns)[schema.id_columns].apply(len)
                min_len_index = data_lengths.argmin()
                min_data_length = data_lengths.iloc[min_len_index]
                max_data_length = data_lengths.max()
            else:
                min_data_length = max_data_length = len(data)
            LOGGER.info(
                f"Data length recieved {len(data)}, minimum series length: {min_data_length}, maximum series length: {max_data_length}"
            )

=======

        parameters = input_payload.parameters
        schema = input_payload.schema

        data, ex = decode_data(input_payload.data, schema)
        if ex:
            return None, ValueError("data:" + str(ex))

        future_data, ex = decode_data(input_payload.future_data, schema)
        if ex:
            return None, ValueError("future_data:" + str(ex))

        # collect and check underlying time series lengths
        if getattr(handler.handler_config, "minimum_context_length", None) or getattr(
            handler.handler_config, "maximum_context_length", None
        ):
            if schema.id_columns:
                data_lengths = data.groupby(schema.id_columns)[schema.id_columns].apply(len)
                min_len_index = data_lengths.argmin()
                min_data_length = data_lengths.iloc[min_len_index]
                max_data_length = data_lengths.max()
            else:
                min_data_length = max_data_length = len(data)
            LOGGER.info(
                f"Data length recieved {len(data)}, minimum series length: {min_data_length}, maximum series length: {max_data_length}"
            )

>>>>>>> 605dfe65
        if getattr(handler.handler_config, "minimum_context_length", None):
            if min_data_length < handler.handler_config.minimum_context_length:
                err_str = "Data should have time series of length that is at least the required model context length. "
                if schema.id_columns:
                    err_str += f"Received {min_data_length} time points for id {data_lengths.index[min_len_index]}, but model requires {handler.handler_config.minimum_context_length} time points"
                else:
                    err_str += f"Received {min_data_length} time points, but model requires {handler.handler_config.minimum_context_length} time points"
<<<<<<< HEAD

                return None, ValueError(err_str)

        # truncate data length
        if getattr(handler.handler_config, "maximum_context_length", None):
            if max_data_length > handler.handler_config.maximum_context_length:
                LOGGER.info(f"Truncating series lengths to {handler.handler_config.maximum_context_length}")
                data = select_by_index(
                    data, id_columns=schema.id_columns, start_index=-handler.handler_config.maximum_context_length
                )

        _, e = handler.prepare(data=data, future_data=future_data, schema=schema, parameters=parameters)
        if e is not None:
            return None, e

        output, e = handler.run(data=data, future_data=future_data, schema=schema, parameters=parameters)

        if e is not None:
            return None, e

        return output, None
=======

                return None, ValueError(err_str)

        # truncate data length
        if getattr(handler.handler_config, "maximum_context_length", None):
            if max_data_length > handler.handler_config.maximum_context_length:
                LOGGER.info(f"Truncating series lengths to {handler.handler_config.maximum_context_length}")
                data = select_by_index(
                    data, id_columns=schema.id_columns, start_index=-handler.handler_config.maximum_context_length
                )

        _, e = handler.prepare(data=data, future_data=future_data, schema=schema, parameters=parameters)
        if e is not None:
            return None, e

        output, e = handler.run(data=data, future_data=future_data, schema=schema, parameters=parameters)

        if e is not None:
            return None, e
>>>>>>> 605dfe65

        return output, None

<<<<<<< HEAD
=======

>>>>>>> 605dfe65
def decode_data(data: Dict[str, List[Any]], schema: ForecastingMetadataInput) -> pd.DataFrame:
    if not data:
        return None, None

    df = pd.DataFrame.from_dict(data)
<<<<<<< HEAD
=======
    rc, msg = check(df, schema.model_dump())

    if rc != 0:
        return None, ValueError(msg)

>>>>>>> 605dfe65
    if (ts_col := schema.timestamp_column) and pd.api.types.is_string_dtype(df[ts_col]):
        df[ts_col] = pd.to_datetime(df[ts_col])

    sort_columns = copy.copy(schema.id_columns) if schema.id_columns else []

    if ts_col:
        sort_columns.append(ts_col)
    if sort_columns:
        return df.sort_values(sort_columns), None

    return df, None<|MERGE_RESOLUTION|>--- conflicted
+++ resolved
@@ -46,7 +46,6 @@
         self.router.add_api_route("/modelspec", self._modelspec, methods=["GET"])
         app.include_router(self.router)
 
-<<<<<<< HEAD
     def _modelspec(self, model_id: str):
         model_path = TSFM_MODEL_DIR / model_id
         if not model_path.exists():
@@ -68,8 +67,6 @@
         else:
             raise HTTPException(status_code=404, detail=str(e))
 
-=======
->>>>>>> 605dfe65
     def forecast(self, input: ForecastingInferenceInput):
         LOGGER.info("calling forecast_common")
         start = os.times()
@@ -102,29 +99,6 @@
         handler, e = ForecastingServiceHandler.load(model_id=input_payload.model_id, model_path=model_path)
         if e is not None:
             return None, e
-<<<<<<< HEAD
-
-        parameters = input_payload.parameters
-        schema = input_payload.schema
-        data = decode_data(input_payload.data, schema)
-        future_data = decode_data(input_payload.future_data, schema)
-
-        # collect and check underlying time series lengths
-        if getattr(handler.handler_config, "minimum_context_length", None) or getattr(
-            handler.handler_config, "maximum_context_length", None
-        ):
-            if schema.id_columns:
-                data_lengths = data.groupby(schema.id_columns)[schema.id_columns].apply(len)
-                min_len_index = data_lengths.argmin()
-                min_data_length = data_lengths.iloc[min_len_index]
-                max_data_length = data_lengths.max()
-            else:
-                min_data_length = max_data_length = len(data)
-            LOGGER.info(
-                f"Data length recieved {len(data)}, minimum series length: {min_data_length}, maximum series length: {max_data_length}"
-            )
-
-=======
 
         parameters = input_payload.parameters
         schema = input_payload.schema
@@ -152,7 +126,6 @@
                 f"Data length recieved {len(data)}, minimum series length: {min_data_length}, maximum series length: {max_data_length}"
             )
 
->>>>>>> 605dfe65
         if getattr(handler.handler_config, "minimum_context_length", None):
             if min_data_length < handler.handler_config.minimum_context_length:
                 err_str = "Data should have time series of length that is at least the required model context length. "
@@ -160,7 +133,6 @@
                     err_str += f"Received {min_data_length} time points for id {data_lengths.index[min_len_index]}, but model requires {handler.handler_config.minimum_context_length} time points"
                 else:
                     err_str += f"Received {min_data_length} time points, but model requires {handler.handler_config.minimum_context_length} time points"
-<<<<<<< HEAD
 
                 return None, ValueError(err_str)
 
@@ -182,47 +154,18 @@
             return None, e
 
         return output, None
-=======
 
-                return None, ValueError(err_str)
 
-        # truncate data length
-        if getattr(handler.handler_config, "maximum_context_length", None):
-            if max_data_length > handler.handler_config.maximum_context_length:
-                LOGGER.info(f"Truncating series lengths to {handler.handler_config.maximum_context_length}")
-                data = select_by_index(
-                    data, id_columns=schema.id_columns, start_index=-handler.handler_config.maximum_context_length
-                )
-
-        _, e = handler.prepare(data=data, future_data=future_data, schema=schema, parameters=parameters)
-        if e is not None:
-            return None, e
-
-        output, e = handler.run(data=data, future_data=future_data, schema=schema, parameters=parameters)
-
-        if e is not None:
-            return None, e
->>>>>>> 605dfe65
-
-        return output, None
-
-<<<<<<< HEAD
-=======
-
->>>>>>> 605dfe65
 def decode_data(data: Dict[str, List[Any]], schema: ForecastingMetadataInput) -> pd.DataFrame:
     if not data:
         return None, None
 
     df = pd.DataFrame.from_dict(data)
-<<<<<<< HEAD
-=======
     rc, msg = check(df, schema.model_dump())
 
     if rc != 0:
         return None, ValueError(msg)
 
->>>>>>> 605dfe65
     if (ts_col := schema.timestamp_column) and pd.api.types.is_string_dtype(df[ts_col]):
         df[ts_col] = pd.to_datetime(df[ts_col])
 
