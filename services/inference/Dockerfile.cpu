--- conflicted
+++ resolved
@@ -3,10 +3,7 @@
 FROM registry.access.redhat.com/ubi9/ubi-minimal:latest AS base
 
 ARG PYTHON_VERSION=3.12
-<<<<<<< HEAD
-=======
 
->>>>>>> 4ef90c6a
 RUN microdnf upgrade -y \
     && microdnf install -y python${PYTHON_VERSION} \
     python${PYTHON_VERSION}-pip \
