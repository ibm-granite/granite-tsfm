# Copyright contributors to the TSFM project

FROM registry.access.redhat.com/ubi9/ubi-minimal:latest AS base

ARG PYTHON_VERSION=3.12
<<<<<<< HEAD
RUN microdnf upgrade -y \
    && microdnf install -y python3.12 \
=======
# not all podman versions consume this correctly

RUN microdnf install -y python3.12 git \
>>>>>>> edf8cda9
    python3.12-pip \
    python3.12-wheel \
    && pip3.12 install pip -U \
    && rm -f /usr/share/doc/perl-Net-SSLeay/examples/server_key.pem \
    && useradd -U --create-home --home-dir /home/tsfm \
    --shell /sbin/nologin \
    --comment "tsfm user" tsfm \
    && chmod o+rX /home/tsfm \
    && microdnf clean all \
    && rm -rf /var/cache/microdnf

FROM base AS tsfm-install

ENV CUDA_VISIBLE_DEVICES=""

# Image hardening start
COPY --chmod=755 ImageHardening/* /remediation/
RUN sh /remediation/installRemediationTools.sh \
&& sh /remediation/remediation-script.sh \
&& sh /remediation/removeRemediationTools.sh \
&& rm -f /remediation/*.sh
# # Image hardening stop

USER tsfm

ENV HOME=/home/tsfm
ENV PATH=${HOME}/.venv/bin:${HOME}/.local/bin:${PATH}
ENV POETRY_VIRTUALENVS_IN_PROJECT=1
ENV HF_HOME=/tmp
ENV PROMETHEUS_MULTIPROC_DIR=${HOME}/prometheus_metrics

ARG CODEDIR
COPY --chown=tsfm:tsfm --chmod=755 ${CODEDIR}/* ${HOME}/${CODEDIR}/
COPY --chown=tsfm:tsfm --chmod=755 pyproject.toml poetry.lock ${CODEDIR} ${HOME}

WORKDIR ${HOME}

RUN python3.12 -m venv --upgrade-deps ${HOME}/.venv \
<<<<<<< HEAD
&& pip install --no-cache-dir poetry \
&& poetry install --no-cache \
&& pip uninstall -y torch \
&& for p in $(pip list | grep nvidia | cut -d " " -f1); do pip uninstall -y $p; done \
&& pip install --no-cache-dir https://download.pytorch.org/whl/cpu/torch-2.6.0%2Bcpu-cp312-cp312-linux_x86_64.whl#sha256=59e78aa0c690f70734e42670036d6b541930b8eabbaa18d94e090abf14cc4d91 \
&& rm -rf ${HOME}/.cache \
&& mkdir ${HOME}/prometheus_metrics

HEALTHCHECK CMD curl --fail http://localhost:8000/healthcheck || exit 1

=======
    && . ${HOME}/.venv/bin/activate \
    && pip install --no-cache-dir -U pip setuptools wheel \
    && pip install --no-cache-dir "poetry==2.1.4" \
    && poetry install --no-cache \
    && for p in $(pip list | grep nvidia | cut -d " " -f1); do pip uninstall -y $p; done \
    && pip install --no-cache-dir https://download.pytorch.org/whl/cpu/torch-2.8.0%2Bcpu-cp312-cp312-manylinux_2_28_x86_64.whl#sha256=cb9a8ba8137ab24e36bf1742cb79a1294bd374db570f09fc15a5e1318160db4e \
    && rm -rf ${HOME}/.cache \
    && mkdir ${HOME}/prometheus_metrics \
    && pip uninstall -y poetry || true

HEALTHCHECK CMD curl --fail http://localhost:8000/healthcheck || exit 1
>>>>>>> edf8cda9
<|MERGE_RESOLUTION|>--- conflicted
+++ resolved
@@ -3,14 +3,9 @@
 FROM registry.access.redhat.com/ubi9/ubi-minimal:latest AS base
 
 ARG PYTHON_VERSION=3.12
-<<<<<<< HEAD
-RUN microdnf upgrade -y \
-    && microdnf install -y python3.12 \
-=======
 # not all podman versions consume this correctly
 
 RUN microdnf install -y python3.12 git \
->>>>>>> edf8cda9
     python3.12-pip \
     python3.12-wheel \
     && pip3.12 install pip -U \
@@ -49,18 +44,6 @@
 WORKDIR ${HOME}
 
 RUN python3.12 -m venv --upgrade-deps ${HOME}/.venv \
-<<<<<<< HEAD
-&& pip install --no-cache-dir poetry \
-&& poetry install --no-cache \
-&& pip uninstall -y torch \
-&& for p in $(pip list | grep nvidia | cut -d " " -f1); do pip uninstall -y $p; done \
-&& pip install --no-cache-dir https://download.pytorch.org/whl/cpu/torch-2.6.0%2Bcpu-cp312-cp312-linux_x86_64.whl#sha256=59e78aa0c690f70734e42670036d6b541930b8eabbaa18d94e090abf14cc4d91 \
-&& rm -rf ${HOME}/.cache \
-&& mkdir ${HOME}/prometheus_metrics
-
-HEALTHCHECK CMD curl --fail http://localhost:8000/healthcheck || exit 1
-
-=======
     && . ${HOME}/.venv/bin/activate \
     && pip install --no-cache-dir -U pip setuptools wheel \
     && pip install --no-cache-dir "poetry==2.1.4" \
@@ -71,5 +54,4 @@
     && mkdir ${HOME}/prometheus_metrics \
     && pip uninstall -y poetry || true
 
-HEALTHCHECK CMD curl --fail http://localhost:8000/healthcheck || exit 1
->>>>>>> edf8cda9
+HEALTHCHECK CMD curl --fail http://localhost:8000/healthcheck || exit 1