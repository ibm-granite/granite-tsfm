[project]
name = "tsfminference"
version = "0.0.0"
description = "Service layer for TSFM granite models."
license-files = ["LICENSE"]
authors = [
  { name = "IBM" }
]
requires-python = ">=3.10,<3.13"
dependencies = [
  "filelock",
  "fastapi",
  "pydantic>1,<3",
  "gunicorn",
  "uvicorn-worker",
  "prometheus_client",
  "psutil",
  "granite-tsfm"
]

[tool.uv.sources]
granite-tsfm = { git = "https://github.com/ibm-granite/granite-tsfm.git", branch = "uv" }

[project.optional-dependencies]
dev = [
  "pytest",
  "locust",
<<<<<<< HEAD
=======
  "locust-plugins",
>>>>>>> 2bfada2b
  "inotify",
  "pytest-coverage",
]

sagemaker = [
  "sagemaker",
  "boto3",
]

[tool.setuptools.packages.find]
include = ["tsfminference"]

[build-system]
requires = ["setuptools>=61"]
build-backend = "setuptools.build_meta"<|MERGE_RESOLUTION|>--- conflicted
+++ resolved
@@ -25,10 +25,7 @@
 dev = [
   "pytest",
   "locust",
-<<<<<<< HEAD
-=======
   "locust-plugins",
->>>>>>> 2bfada2b
   "inotify",
   "pytest-coverage",
 ]
