--- conflicted
+++ resolved
@@ -32,13 +32,8 @@
 # including 3.9 causes poetry lock to run forever
 python = ">=3.10,<3.13"
 numpy = { version = "<2" }
-<<<<<<< HEAD
 # granite-tsfm = "==0.2.28"
 granite-tsfm = { git = "https://github.com/ibm-granite/granite-tsfm", branch = "conformal_pipeline" }
-=======
-granite-tsfm = { git = "https://github.com/ibm-granite/granite-tsfm.git", branch = "cve" }
-
->>>>>>> 1f6c0518
 
 fastapi = { version = "*" }
 pydantic = { version = ">1,<3" }
