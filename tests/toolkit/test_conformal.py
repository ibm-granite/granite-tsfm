# Copyright contributors to the TSFM project
#

"""Tests conformal processor capabilities"""

import tempfile
from pathlib import Path

import numpy as np
import pandas as pd
import pytest
import torch

from tsfm_public.models.tinytimemixer import TinyTimeMixerConfig, TinyTimeMixerForPrediction
from tsfm_public.toolkit.conformal import (
    AdaptiveWeightedConformalScoreWrapper,
    NonconformityScores,
    PostHocGaussian,
    PostHocProbabilisticMethod,
    PostHocProbabilisticProcessor,
    WeightedConformalForecasterWrapper,
)
from tsfm_public.toolkit.time_series_forecasting_pipeline import TimeSeriesForecastingPipeline


@pytest.mark.parametrize(
    "method", [PostHocProbabilisticMethod.CONFORMAL.value, PostHocProbabilisticMethod.GAUSSIAN.value]
)
def test_conformal_save_pretrained(method):
    # initial test to check that we save the ProbabbilisticProcessor as intended
    p = PostHocProbabilisticProcessor(method=method)

    with tempfile.TemporaryDirectory() as d:
        p.save_pretrained(d)
        p_new = PostHocProbabilisticProcessor.from_pretrained(d)
        assert Path(d).joinpath(PostHocProbabilisticProcessor.PROCESSOR_NAME).exists()

        assert p_new.method == method

        # to do: add checks that p and p_new are equivalent


def test_posthoc_probabilistic_processor():
    np.random.seed(42)

    # Parameters
    window_size = 10
    quantiles = [0.1, 0.5, 0.9]

    # Data
    n_samples = 30
    forecast_horizon = 5
    n_features = 3

    y_pred = np.random.randn(n_samples, forecast_horizon, n_features)
    y_gt = y_pred + np.random.normal(0, 0.5, size=y_pred.shape)

    y_cal_pred = y_pred[0:20]
    y_cal_gt = y_gt[0:20]
    y_test_pred = y_pred[-10:]
    # y_test_gt = y_gt[-10:]

    for method in [PostHocProbabilisticMethod.GAUSSIAN.value, PostHocProbabilisticMethod.CONFORMAL.value]:
        if method == PostHocProbabilisticMethod.CONFORMAL.value:
            nonconformity_score_list = [NonconformityScores.ABSOLUTE_ERROR.value, NonconformityScores.ERROR.value]
        else:
            nonconformity_score_list = [NonconformityScores.ABSOLUTE_ERROR.value]
        for nonconformity_score in nonconformity_score_list:
            # print(method,nonconformity_score )
            p = PostHocProbabilisticProcessor(
                window_size=window_size, quantiles=quantiles, nonconformity_score=nonconformity_score, method=method
            )
            p.train(y_cal_gt=y_cal_gt, y_cal_pred=y_cal_pred)
            y_test_prob_pred = p.predict(y_test_pred)

            ### ASSERTIONS ###

            ## Attributes checked correctly
            assert (
                p.method == method
            ), " method attribute wasnt assigned properly for method {} nonconformity score {}".format(
                method, nonconformity_score
            )
            assert (
                p.window_size == window_size
            ), " window_size attribute wasnt assigned properly for method {} nonconformity score {}".format(
                method, nonconformity_score
            )
            assert (
                p.quantiles == quantiles
            ), " quantiles attribute wasnt assigned properly for method {} nonconformity score {}".format(
                method, nonconformity_score
            )
            assert (
                p.nonconformity_score == nonconformity_score
            ), " nonconformity_score attribute wasnt assigned properly for method {} nonconformity score {}".format(
                method, nonconformity_score
            )

            assert (
                p.model.window_size == window_size
            ), " window_size attribute of processors model wasnt assigned properly for method {} nonconformity score {}".format(
                method, nonconformity_score
            )

            ## Check based on method
            if method == PostHocProbabilisticMethod.GAUSSIAN.value:
                assert isinstance(
                    p.model, PostHocGaussian
                ), "model is not an instance of PostHocGaussian for method {} nonconformity score {}".format(
                    method, nonconformity_score
                )

            if method == PostHocProbabilisticMethod.CONFORMAL.value:
                assert isinstance(
                    p.model, WeightedConformalForecasterWrapper
                ), "model is not an instance of WeightedConformalForecasterWrapper for method {} nonconformity score {}".format(
                    method, nonconformity_score
                )

            ## Prediction Output check
            assert isinstance(
                y_test_prob_pred, np.ndarray
            ), "Unexpected output type from predict(), it should be np array for method {} nonconformity score {}".format(
                method, nonconformity_score
            )
            assert y_test_prob_pred.shape == (
                y_test_pred.shape[0],
                forecast_horizon,
                n_features,
                len(quantiles),
            ), "Unexpected output shape from predict() for method {} nonconformity score {}".format(
                method, nonconformity_score
            )

            # Monotonicity check across quantiles
            assert np.all(
                y_test_prob_pred[..., 0] <= y_test_prob_pred[..., 1]
            ), "Quantile 0.1 is not <= 0.5 for method {} nonconformity score {}".format(method, nonconformity_score)
            assert np.all(
                y_test_prob_pred[..., 1] <= y_test_prob_pred[..., 2]
            ), "Quantile 0.5 is not <= 0.9 for method {} nonconformity score {}".format(method, nonconformity_score)


def test_posthoc_probabilistic_processor_online_update():
    """
    1. Generate Synthetic Data
    """
    np.random.seed(42)

    # Parameters
    window_size = 20
    quantiles = [0.1, 0.5, 0.9]

    # Data
    n_samples = 100
    n_cal = window_size
    forecast_horizon = 20
    n_features = 3
    sigma1 = 0.5
    sigma2 = 1.0
    transition_width = 10
    y_pred = np.random.randn(n_samples, forecast_horizon, n_features)

    # noise based on sigmoid transition from sigma1 to sigma2
    x = np.arange(n_samples)
    transition_center = n_samples // 2
    sigmoid = 1 / (1 + np.exp(-(x - transition_center) / (transition_width / 10)))
    sigma_values = sigma1 + (sigma2 - sigma1) * sigmoid
    sigma_expanded = sigma_values[:, None, None]  # shape: (n_samples, 1, 1)
    noise = np.random.normal(0, sigma_expanded, size=y_pred.shape)

    # ground truth
    y_gt = y_pred + noise

    y_cal_pred = y_pred[0:n_cal]
    y_cal_gt = y_gt[0:n_cal]

    y_test_pred = y_pred[n_cal:]
    y_test_gt = y_gt[n_cal:]

    """
    2. Run Methods with updates
    """
    nonconformity_score_list = [NonconformityScores.ABSOLUTE_ERROR.value]
    method_list = [PostHocProbabilisticMethod.CONFORMAL.value, PostHocProbabilisticMethod.GAUSSIAN.value]
    for method in method_list:
        for nonconformity_score in nonconformity_score_list:
            p = PostHocProbabilisticProcessor(
                window_size=window_size, quantiles=quantiles, nonconformity_score=nonconformity_score, method=method
            )

            ### 2. Fit
            p.train(y_cal_gt=y_cal_gt, y_cal_pred=y_cal_pred)

            ### 3. Predict Test (OFFLINE)
            y_test_prob_pred = p.predict(y_test_pred)

            ### 4. Predict Test with update (ONLINE)
            y_test_prob_pred_online = []
            for i in range(y_test_pred.shape[0]):
                # 4.1 Predict
                y_test_prob_pred_online.append(p.predict(y_test_pred[i : i + 1, ...]))
                # 4.2 Update (assume we observed the sample)
                p.update(y_gt=y_test_gt[i : i + 1, ...], y_pred=y_test_pred[i : i + 1, ...])

            y_test_prob_pred_online = np.stack(y_test_prob_pred_online)
            y_test_prob_pred_online = y_test_prob_pred_online.reshape(
                -1,
                y_test_prob_pred_online.shape[-3],
                y_test_prob_pred_online.shape[-2],
                y_test_prob_pred_online.shape[-1],
            )
            """
            Evaluation
            """
            coverage_online = []
            coverage_offline = []
            for q in range(len(quantiles)):
                covered_online = y_test_gt <= y_test_prob_pred_online[..., q]
                covered_offline = y_test_gt <= y_test_prob_pred[..., q]
                coverage_online.append(covered_online.mean(axis=(1, 2)))
                coverage_offline.append(covered_offline.mean(axis=(1, 2)))
            coverage_online = np.array(coverage_online).transpose()
            coverage_offline = np.array(coverage_offline).transpose()

            # coverage error
            error_online = np.abs(coverage_online - quantiles)
            error_offline = np.abs(coverage_offline - quantiles)

            mean_error_online = error_online.mean()
            mean_error_offline = error_offline.mean()

            # print(f"Mean Coverage Error (Online):  {mean_error_online:.4f}")
            # print(f"Mean Coverage Error (Offline): {mean_error_offline:.4f}")

            ### ASSERTIONS ###

            ## Prediction Output check
            assert isinstance(
                y_test_prob_pred, np.ndarray
            ), "Unexpected output type from predict(), it should be np array for method {} nonconformity score {}".format(
                method, nonconformity_score
            )
            assert y_test_prob_pred.shape == (
                y_test_pred.shape[0],
                forecast_horizon,
                n_features,
                len(quantiles),
            ), "Unexpected output shape from predict() for method {} nonconformity score {}".format(
                method, nonconformity_score
            )

            assert isinstance(
                y_test_prob_pred_online, np.ndarray
            ), "Unexpected output type from predict(), it should be np array for method {} nonconformity score {}".format(
                method, nonconformity_score
            )
            assert y_test_prob_pred_online.shape == (
                y_test_pred.shape[0],
                forecast_horizon,
                n_features,
                len(quantiles),
            ), "Unexpected output shape from predict() for method {} nonconformity score {}".format(
                method, nonconformity_score
            )

            ## Expected Behaviour of an online approach
            assert (
                mean_error_online <= mean_error_offline
            ), "Mean coverage error of online method should smaller that offline for method {} nonconformity score {}".format(
                method, nonconformity_score
            )


def test_posthoc_probabilistic_processor_outlier_score():
    """
    1. Generate Synthetic Data
    """
    np.random.seed(42)
    n = 250
    alarm_rate = 0.01
    window_size_min = int(np.ceil(1 / alarm_rate))
    size = int((n - window_size_min) * alarm_rate)

    t = np.linspace(0, 1, n)
    trend = 3 * t + 2 * t**2 - t**3
    baseline = 0.5 * np.sin(2 * np.pi * 5 * t)
    sigma = 0.2
    noise = np.random.normal(0, sigma, size=n)

    # Generate Signal
    signal = trend + baseline + noise

    # Inject only point anomalies
    anomaly_indices = np.random.choice(np.arange(window_size_min, n), size=size, replace=False)
    anomaly_magnitudes = 1.5
    anomaly_signs = np.random.choice([-1, 1], size=size)
    signal[anomaly_indices] += anomaly_magnitudes * anomaly_signs

    # Labels
    labels = np.zeros(n)
    labels[anomaly_indices] = 1

    # Naive Forecaster
    horizon = 1
    n_forecast = len(signal) - horizon

    # Create naive predictions
    y_pred_naive = np.tile(signal[:n_forecast], (horizon, 1)).T  # (n_forecast, horizon)
    y_pred_naive = y_pred_naive[..., np.newaxis]  # added feature dimension

    # Ground truth for evaluation
    y_true = np.array([signal[t + 1 : t + 1 + horizon] for t in range(n_forecast)])  # (n_forecast, horizon)
    y_true = y_true[..., np.newaxis]  # added feature dimension

    # Cal/Test Splits
    window_size = window_size_min
    y_cal_gt = y_true[0:window_size]
    y_cal_pred = y_pred_naive[0:window_size]
    y_test_pred = y_pred_naive[window_size:]
    y_test_gt = y_true[window_size:]

    quantiles = [alarm_rate / 2, 1 - alarm_rate / 2]

    """
    2. Run Method outlier score
    """
    nonconformity_score_list = [NonconformityScores.ABSOLUTE_ERROR.value]
    method_list = [PostHocProbabilisticMethod.CONFORMAL.value]
    for method in method_list:
        for nonconformity_score in nonconformity_score_list:
            p = PostHocProbabilisticProcessor(
                window_size=window_size, quantiles=quantiles, nonconformity_score=nonconformity_score, method=method
            )

            ### 2. Fit
            p.train(y_cal_gt=y_cal_gt, y_cal_pred=y_cal_pred)

            for aggregation in [0, "mean", "median"]:
                # print('AGGREGATION ', aggregation)
                ### 3. Outlier
                output_outlier = p.outlier_score(
                    y_pred=y_test_pred, y_gt=y_test_gt, significance=alarm_rate, aggregation=aggregation
                )

                labels_test = labels[-output_outlier.shape[0] :]
                labels_prediction_test = output_outlier[..., 1].flatten()
                p_value_scores_test = output_outlier[..., 0].flatten()

                ### ASSERTIONS ###

                ## Prediction Output check
                assert isinstance(
                    output_outlier, np.ndarray
                ), "Unexpected output type from outlier_score(), it should be np array for method {} nonconformity score {} on aggregation {}".format(
                    method, nonconformity_score, aggregation
                )
                assert (
                    output_outlier.shape
                    == (
                        y_test_pred.shape[0],
                        y_test_pred.shape[2],
                        2,
                    )
                ), "Unexpected output shape from predict() for method {} nonconformity score {} on aggregation {}".format(
                    method, nonconformity_score, aggregation
                )

                ### Expected Behaviour of an outlier approach ###

                # highest p-value for predicted outliers is below the alarm rate
                assert (
                    np.max(p_value_scores_test[labels_prediction_test == 1]) <= alarm_rate
                ), "Max p value among predicted outliers exceeds alarm rate for method {} nonconformity score {} on aggregation {}".format(
                    method, nonconformity_score, aggregation
                )

                # false positive rate is below the alarm rate
                assert (
                    np.mean(labels_prediction_test[labels_test == 0]) <= alarm_rate
                ), "False positive rate exceeds alarm rate for method {} nonconformity score {} on aggregation {}".format(
                    method, nonconformity_score, aggregation
                )

                # true positive rate is at least (1 - alarm_rate)
                assert (
                    np.mean(labels_prediction_test[labels_test == 1]) >= 1 - alarm_rate
                ), "True positive rate is lower than expectedfor method {} nonconformity score {} on aggregation {}".format(
                    method, nonconformity_score, aggregation
                )


def test_adaptive_conformal_wrapper():
    np.random.seed(42)
    torch.manual_seed(42)

    n_samples = 100
    std_dev = 0.05
    window_size = n_samples + 0
    false_alarm = 0.1
    window_size_critical = np.ceil(1 / false_alarm)

    """
    1. Synthetic Data Generation (scores)
    """
    error_drift = np.random.normal(0, std_dev, n_samples)
    error_scores = np.abs(error_drift)

    ### Test/Cal
    error_scores_cal = error_scores[0 : int(window_size_critical)]
    error_scores_test = error_scores[int(window_size_critical) :]

    """
    2. Initialization
    """
    n_batch_update = int(np.ceil(1 / false_alarm - 1) + 1)
    # n_batch_update = 1
    weighting_params = {
        "lr": 0.05,
        "n_batch_update": n_batch_update,
        "stride": n_batch_update,
        "epochs": 1,
        "conformal_weights_update": False,
    }

    TSAD_class = AdaptiveWeightedConformalScoreWrapper(
        false_alarm=false_alarm, window_size=window_size, weighting_params=weighting_params
    )

    ## Assertions Initialization
    assert (
        TSAD_class.false_alarm == false_alarm
    ), f"Expected false_alarm={false_alarm}, but got {TSAD_class.false_alarm}"
    assert (
        TSAD_class.window_size == window_size
    ), f"Expected window_size={window_size}, but got {TSAD_class.window_size}"
    for key in weighting_params.keys():
        assert key in TSAD_class.weighting_params, f"Key '{key}' not found in TSAD_class.weighting_params"
        assert (
            TSAD_class.weighting_params[key] == weighting_params[key]
        ), f"Mismatch for key '{key}' in TSAD_class.weighting_params : expected {weighting_params[key]}, got {TSAD_class.weighting_params[key]}"

    """
    3. Fit (its essentially init with calibration)
    """
    beta_cal = TSAD_class.fit(error_scores_cal)

    ## Assertions Fit
    assert (
        TSAD_class.weights_parameters.shape[0] == window_size
    ), f"Expected weights_parameters of length {window_size}, got {TSAD_class.weights_parameters.shape[0]}"
    assert (
        TSAD_class.weights_parameters.sum().item() == error_scores_cal.shape[0]
    ), f"Expected weights sum = {error_scores_cal.shape[0]}, got {TSAD_class.weights_parameters.sum().item()}"
    assert (
        TSAD_class.cal_scores.shape[0] == error_scores_cal.shape[0]
    ), f"Expected cal_scores.shape[0] = {error_scores_cal.shape[0]}, got {TSAD_class.cal_scores.shape[0]}"
    assert (
        beta_cal.shape[0] == error_scores_cal.shape[0]
    ), f"Expected beta_cal.shape[0] = {error_scores_cal.shape[0]}, got {beta_cal.shape[0]}"

    """
    4. Predict With the adaptive update of the weights
    """
    beta_test = TSAD_class.predict(error_scores_test)
    assert (
        beta_test.shape[0] == error_scores_test.shape[0]
    ), f"Expected beta_test.shape[0] = {error_scores_test.shape[0]}, got {beta_test.shape[0]}"
    # all scores come from the same distribution so weight norm should increase (all past values should be weighted)
    assert (
        TSAD_class.weights_parameters.sum().item() >= error_scores_cal.shape[0]
    ), f"Expected weights sum >= {error_scores_cal.shape[0]}, got {TSAD_class.weights_parameters.sum().item()}"


def test_forecast_horizon_aggregation():
    nonconformity_score = NonconformityScores.ABSOLUTE_ERROR.value
    method = PostHocProbabilisticMethod.CONFORMAL.value
    window_size = 100
    quantiles = [0.5]
    p = PostHocProbabilisticProcessor(
        window_size=window_size, quantiles=quantiles, nonconformity_score=nonconformity_score, method=method
    )
    ### Test 2
    outliers_scores_p = np.array([[0.1, 0.01, 0.001], [0.1, 0.01, 0.005], [0.1, 0.05, 0.0001], [0.5, 0.01, 0.0001]])[
        :, :, np.newaxis
    ]  # feature 0
    outliers_scores_ix = np.array([[1, 2, 3], [2, 3, 4], [3, 4, 5], [4, 5, 6]])[:, :, np.newaxis]  # feature 1
    outliers_scores = np.concatenate([outliers_scores_p, outliers_scores_ix], axis=-1)

    expected_aggregation_ix = np.array([[1], [2], [3], [4]])
    expected_aggregation = {}
    expected_aggregation["min"] = np.concatenate(
        [np.array([[0.1], [0.01], [0.001], [0.005]]), expected_aggregation_ix], axis=-1
    )
    expected_aggregation["max"] = np.concatenate(
        [np.array([[0.1], [0.1], [0.1], [0.5]]), expected_aggregation_ix], axis=-1
    )
    expected_aggregation["median"] = np.concatenate(
        [
            np.array(
                [[0.1], [np.median([0.1, 0.01])], [np.median([0.1, 0.01, 0.001])], [np.median([0.5, 0.05, 0.005])]]
            ),
            expected_aggregation_ix,
        ],
        axis=-1,
    )
    expected_aggregation["mean"] = np.concatenate(
        [
            np.array([[0.1], [np.mean([0.1, 0.01])], [np.mean([0.1, 0.01, 0.001])], [np.mean([0.5, 0.05, 0.005])]]),
            expected_aggregation_ix,
        ],
        axis=-1,
    )
    expected_aggregation[0] = np.concatenate(
        [np.array([[0.1], [0.1], [0.1], [0.5]]), expected_aggregation_ix], axis=-1
    )
    expected_aggregation[1] = np.concatenate(
        [np.array([[0.1], [0.01], [0.01], [0.05]]), expected_aggregation_ix], axis=-1
    )
    expected_aggregation[2] = np.concatenate(
        [np.array([[0.1], [0.01], [0.001], [0.005]]), expected_aggregation_ix], axis=-1
    )
    for aggregation in ["min", "mean", "max", "median", 0, 1, 2]:
        outliers_aggregated = p.forecast_horizon_aggregation(outliers_scores, aggregation=aggregation)
        # print(aggregation)
        # print(outliers_aggregated)
        # print(expected_aggregation[aggregation])
        # print()
        assert (
            outliers_aggregated.shape == (outliers_scores.shape[0], outliers_scores.shape[-1])
        ), f"forecast_horizon_aggregation should provide an output of shape {(outliers_scores.shape[0],outliers_scores.shape[-1])}"
        assert (
            np.mean(np.abs(outliers_aggregated - expected_aggregation[aggregation])) == 0
        ), f"Expected forecast_horizon_aggregation for aggregation {aggregation} did not match the expected values"

    ### Test 3
    window_size = 20
    quantiles = [0.1]
    p = PostHocProbabilisticProcessor(
        window_size=window_size, quantiles=quantiles, nonconformity_score=nonconformity_score, method=method
    )

    y_cal_gt = np.linspace(0, 2, 21)[1:-1] - 1
    y_cal_gt = y_cal_gt[:, np.newaxis, np.newaxis] * np.ones([1, 3, 4])
    y_cal_pred = np.zeros_like(y_cal_gt)

    ### 2. Fit
    p.train(y_cal_gt=y_cal_gt, y_cal_pred=y_cal_pred)

    # N = 0 shouldn't be an outlier
    # N=1 should be an outlier if considering h=1, but not h=0
    # N=2 shouldn't be an outlier
    # N=3 should be an outlier if considering h=2, but not h=1 or h=0

    y_test_gt = np.array(
        [
            [0.7, 0.9, 0.8],  # not an outlier
            [0.5, 0.7, 0.9],  # outlier for h=1 and h=2 (cause no pred of h=2 is available so using h=1)
            [0.5, 0.7, 0.9],  # No outlier
            [0.5, 1.0, 1.0],
        ]
    )[..., np.newaxis] * np.ones([1, 1, 4])  # outlier for h=2
    y_test_pred = np.zeros_like(y_test_gt)
    significance = 0.1

    outlier_gt = {}
    outlier_gt[0] = 0
    outlier_gt[1] = 1 * y_test_gt.shape[-1]
    outlier_gt[2] = 2 * y_test_gt.shape[-1]
    outlier_gt["max"] = 0
    outlier_gt["min"] = 2 * y_test_gt.shape[-1]

    ### Outliers count
    for aggregation in outlier_gt.keys():
        output_outlier = p.outlier_score(
            y_pred=y_test_pred, y_gt=y_test_gt, significance=significance, aggregation=aggregation
        )
        assert (
            np.sum(output_outlier[..., 1]) == outlier_gt[aggregation]
        ), f"Number of outliers for aggregation {aggregation} did not match the expected values"


def example_dataset():
    n_variables: int = 2
    target_variables = [f"X{i + 1}" for i in range(n_variables)]
    data = np.array(
        [np.convolve(np.random.normal(0, 1, 1000), np.ones(15) / 15, "same") for _ in range(n_variables)]
    ).T
    timestamp = pd.date_range("2021-01-01", periods=len(data), freq=pd.Timedelta(5, "minute"))
    df = pd.DataFrame(data, columns=target_variables)
    df["timestamp"] = timestamp
    return target_variables, df


def test_posthoc_probabilistic_processor_with_id_columns():
    target_variables, dataset = example_dataset()
    forecast_horizon = 30
    model = TinyTimeMixerForPrediction(
        TinyTimeMixerConfig(
            context_length=120, prediction_length=forecast_horizon, num_input_channels=len(target_variables)
        )
    )
    dataset["id_column"] = [1 if x < len(dataset) / 2 else 2 for x in range(len(dataset))]
    fpipe = TimeSeriesForecastingPipeline(
        model, timestamp_column="timestamp", id_columns=["id_column"], target_columns=target_variables, device="cpu"
    )
    forecasts = fpipe(dataset)

    window_size = 200
    quantiles = [0.1, 0.5, 0.9]

    n_features = len(target_variables)

    y_pred = forecasts[["X1_prediction", "X2_prediction"]].copy()
    y_gt = forecasts[["X1", "X2"]].copy()

    g1_idx = forecasts.loc[forecasts["id_column"].eq(1)].index
    g2_idx = forecasts.loc[forecasts["id_column"].eq(2)].index

    # Calibration
    g1_idx = g1_idx[:window_size]
    g2_idx = g2_idx[:window_size]

    sel_idx = g1_idx.append(g2_idx)
    y_cal_gt = y_gt.loc[sel_idx]
    y_cal_pred = y_pred.loc[sel_idx]
    id_columns_cal = forecasts["id_column"].copy().loc[sel_idx]

    # Test
    g1_idx = forecasts.loc[forecasts["id_column"].eq(1)].index
    g2_idx = forecasts.loc[forecasts["id_column"].eq(2)].index

    g1_idx = g1_idx[window_size:]
    g2_idx = g2_idx[window_size:]

    sel_idx = g1_idx.append(g2_idx)
    # y_test_gt = y_gt.loc[sel_idx]
    y_test_pred = y_pred.loc[sel_idx]
    id_columns_test = forecasts["id_column"].copy().loc[sel_idx]

    for method in [PostHocProbabilisticMethod.GAUSSIAN.value, PostHocProbabilisticMethod.CONFORMAL.value]:
        if method == PostHocProbabilisticMethod.CONFORMAL.value:
            nonconformity_score_list = [NonconformityScores.ABSOLUTE_ERROR.value, NonconformityScores.ERROR.value]
        else:
            nonconformity_score_list = [NonconformityScores.ABSOLUTE_ERROR.value]
        for nonconformity_score in nonconformity_score_list:
            # print(method,nonconformity_score )
            p = PostHocProbabilisticProcessor(
                window_size=window_size, quantiles=quantiles, nonconformity_score=nonconformity_score, method=method
            )
            p.train(y_cal_gt=y_cal_gt, y_cal_pred=y_cal_pred, id_column=id_columns_cal)
            y_test_prob_pred = p.predict(y_test_pred, id_column=id_columns_test)

            ### ASSERTIONS ###

            ## Attributes checked correctly
            assert (
                p.method == method
            ), " method attribute wasnt assigned properly for method {} nonconformity score {}".format(
                method, nonconformity_score
            )
            assert (
                p.window_size == window_size
            ), " window_size attribute wasnt assigned properly for method {} nonconformity score {}".format(
                method, nonconformity_score
            )
            assert (
                p.quantiles == quantiles
            ), " quantiles attribute wasnt assigned properly for method {} nonconformity score {}".format(
                method, nonconformity_score
            )
            assert (
                p.nonconformity_score == nonconformity_score
            ), " nonconformity_score attribute wasnt assigned properly for method {} nonconformity score {}".format(
                method, nonconformity_score
            )

            for g in np.unique(id_columns_cal):
                assert (
                    p.model[g].window_size == window_size
                ), " window_size attribute of processors model wasnt assigned properly for method {} nonconformity score {} for group {}".format(
                    method, nonconformity_score, g
                )

                ## Check based on method
                if method == PostHocProbabilisticMethod.GAUSSIAN.value:
                    assert isinstance(
                        p.model[g], PostHocGaussian
                    ), "model is not an instance of PostHocGaussian for method {} nonconformity score {} for group {}".format(
                        method, nonconformity_score, g
                    )

                if method == PostHocProbabilisticMethod.CONFORMAL.value:
                    assert isinstance(
                        p.model[g], WeightedConformalForecasterWrapper
                    ), "model is not an instance of WeightedConformalForecasterWrapper for method {} nonconformity score {} for group {}".format(
                        method, nonconformity_score, g
                    )

            ## Prediction Output check
            assert isinstance(
                y_test_prob_pred, np.ndarray
            ), "Unexpected output type from predict(), it should be np array for method {} nonconformity score {}".format(
                method, nonconformity_score
            )
            assert y_test_prob_pred.shape == (
                y_test_pred.shape[0],
                forecast_horizon,
                n_features,
                len(quantiles),
            ), "Unexpected output shape from predict() for method {} nonconformity score {}".format(
                method, nonconformity_score
            )

            # Monotonicity check across quantiles
            assert np.all(
                y_test_prob_pred[..., 0] <= y_test_prob_pred[..., 1]
            ), "Quantile 0.1 is not <= 0.5 for method {} nonconformity score {}".format(method, nonconformity_score)
            assert np.all(
                y_test_prob_pred[..., 1] <= y_test_prob_pred[..., 2]
            ), "Quantile 0.5 is not <= 0.9 for method {} nonconformity score {}".format(method, nonconformity_score)


if __name__ == "__main__":
<<<<<<< HEAD
=======
    test_posthoc_probabilistic_processor()
    test_posthoc_probabilistic_processor_online_update()
>>>>>>> a4543f6b
    test_posthoc_probabilistic_processor_outlier_score()
    test_adaptive_conformal_wrapper()
    test_forecast_horizon_aggregation()
    test_posthoc_probabilistic_processor_with_id_columns()<|MERGE_RESOLUTION|>--- conflicted
+++ resolved
@@ -723,11 +723,8 @@
 
 
 if __name__ == "__main__":
-<<<<<<< HEAD
-=======
     test_posthoc_probabilistic_processor()
     test_posthoc_probabilistic_processor_online_update()
->>>>>>> a4543f6b
     test_posthoc_probabilistic_processor_outlier_score()
     test_adaptive_conformal_wrapper()
     test_forecast_horizon_aggregation()
