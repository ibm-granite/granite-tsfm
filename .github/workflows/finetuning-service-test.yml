# This workflow will install Python dependencies, run tests and lint with a variety of Python versions
# For more information see: https://docs.github.com/en/actions/automating-builds-and-tests/building-and-testing-python

name: tsfmfinetuning Service Tests
permissions:
  contents: read

on:
  push:
    branches: [ "main", "destiny", "destiny_v1_patches" ]
  pull_request:
    branches: [ "main", "destiny", "destiny_v1_patches" ]

jobs:
  build:

    runs-on: ubuntu-latest
    strategy:
      fail-fast: false
      matrix:
        python-version: ["3.10", "3.11", "3.12"]

    steps:
    - uses: actions/checkout@v4
    - name: Set up Python ${{ matrix.python-version }}
      uses: actions/setup-python@v5
      with:
        python-version: ${{ matrix.python-version }}
    - name: Install deps into a virtual enviroment
      run: |
<<<<<<< HEAD
        curl -LsSf https://astral.sh/uv/install.sh | sh
=======
        curl -LsSf https://astral.sh/uv/0.9.13/install.sh| sh
>>>>>>> ba9338ba
        $HOME/.local/bin/uv sync --locked --directory=services/finetuning --extra dev --editable
    # for now we're not really using the image
    # for much, we just want to make sure
    # that it continues to build until we
    # do so
    # No need as image is now dependent on instance build
    # which gets run as part of instance tests
    # - name: image build
    #  run: |
    #    source .venv/bin/activate
    #    cd services/finetuning
    #    make image
    - name: test local
      run: |
        $HOME/.local/bin/uv run --locked --directory=services/finetuning  make test_local
        <|MERGE_RESOLUTION|>--- conflicted
+++ resolved
@@ -28,11 +28,7 @@
         python-version: ${{ matrix.python-version }}
     - name: Install deps into a virtual enviroment
       run: |
-<<<<<<< HEAD
-        curl -LsSf https://astral.sh/uv/install.sh | sh
-=======
         curl -LsSf https://astral.sh/uv/0.9.13/install.sh| sh
->>>>>>> ba9338ba
         $HOME/.local/bin/uv sync --locked --directory=services/finetuning --extra dev --editable
     # for now we're not really using the image
     # for much, we just want to make sure
