[build-system]
requires = ["setuptools>=66", "wheel", "Cython"]

[project]
name = "tsfm_public"
requires-python = ">=3.9,<3.11"
version = "0.0.1"
authors = [{ name = "IBM" }]
description = "Public notebooks and utilities for TSFM"
readme = "README.md"
license = { file = "LICENSE" }
classifiers = ["Development Status :: 4 - Beta", "License :: OSI Approved :: Apache Software License"]

dependencies = [
    "pandas>=1.4",
    "scikit-learn",
<<<<<<< HEAD
    "transformers[torch]>=4.36.1",
    "datasets"
=======
    "transformers[torch]>=4.36.1"
>>>>>>> 98bfa052
]

[tool.setuptools]
packages = ["tsfm_public", "tsfm_public.toolkit", "tsfmhfdemos"]

[project.optional-dependencies]

<<<<<<< HEAD
notebooks = ["jupyter", "matplotlib", "ipywidgets", "plotly", "kaleido"]
testing = ["pytest", "tsfm_public[notebooks]"]
dev = ["pre-commit", "tsfm_public[testing]", "ruff"]
=======
notebooks = ["jupyter", "matplotlib", "datasets", "ipywidgets", "plotly", "kaleido", "tensorboard"]
testing = ["pytest", "tsfm_public[notebooks]"]
dev = ["pre-commit", "tsfm_public[testing]", "ruff==0.1.5"]
>>>>>>> 98bfa052
evaluation = [
    "tsevaluate @ git+ssh://git@github.ibm.com/srom/tsevaluate.git",
]
all = ["tsfm_public[notebooks,testing,dev]"]
# ogv deployments will already have jupyter
# and we don't want to mess with RH's tested version
ogv = ["datasets", "plotly", "kaleido"]
demos = [
    "tsfm_public[notebooks]",
    "streamlit",
    "altair<5",
    "plotly",
    "streamlit-aggrid",
    "kaleido",
    "toml"
]
# ###################################################


[tool.ruff]
# Never enforce `E501` (line length violations).
ignore = ["C901", "E501", "E741", "F402", "F823" ]
select = ["C", "E", "F", "I", "W"]
line-length = 119

# Ignore import violations in all `__init__.py` files.
[tool.ruff.per-file-ignores]
"__init__.py" = ["E402", "F401", "F403", "F811"]

[tool.ruff.isort]
lines-after-imports = 2
known-first-party = ["tsfm_public"]

[tool.ruff.format]
# Like Black, use double quotes for strings.
quote-style = "double"

# Like Black, indent with spaces, rather than tabs.
indent-style = "space"

# Like Black, respect magic trailing commas.
skip-magic-trailing-comma = false

# Like Black, automatically detect the appropriate line ending.
line-ending = "auto"<|MERGE_RESOLUTION|>--- conflicted
+++ resolved
@@ -14,12 +14,8 @@
 dependencies = [
     "pandas>=1.4",
     "scikit-learn",
-<<<<<<< HEAD
     "transformers[torch]>=4.36.1",
     "datasets"
-=======
-    "transformers[torch]>=4.36.1"
->>>>>>> 98bfa052
 ]
 
 [tool.setuptools]
@@ -27,15 +23,9 @@
 
 [project.optional-dependencies]
 
-<<<<<<< HEAD
-notebooks = ["jupyter", "matplotlib", "ipywidgets", "plotly", "kaleido"]
-testing = ["pytest", "tsfm_public[notebooks]"]
-dev = ["pre-commit", "tsfm_public[testing]", "ruff"]
-=======
 notebooks = ["jupyter", "matplotlib", "datasets", "ipywidgets", "plotly", "kaleido", "tensorboard"]
 testing = ["pytest", "tsfm_public[notebooks]"]
 dev = ["pre-commit", "tsfm_public[testing]", "ruff==0.1.5"]
->>>>>>> 98bfa052
 evaluation = [
     "tsevaluate @ git+ssh://git@github.ibm.com/srom/tsevaluate.git",
 ]
